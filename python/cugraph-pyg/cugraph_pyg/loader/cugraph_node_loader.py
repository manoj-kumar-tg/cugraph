--- conflicted
+++ resolved
@@ -382,15 +382,9 @@
                 current_label_hop_offsets = self.__label_hop_offsets[
                     i : i + self.__fanout_length + 1
                 ]
-<<<<<<< HEAD
-                
-                current_major_offsets = self.__major_offsets[
-                    current_label_hop_offsets[0] : (current_label_hop_offsets[-1] +1)
-=======
 
                 current_major_offsets = self.__major_offsets[
                     current_label_hop_offsets[0] : (current_label_hop_offsets[-1] + 1)
->>>>>>> a3cda5de
                 ]
 
                 current_minors = self.__minors[
@@ -431,11 +425,6 @@
         else:
             if self.__graph_store.order == "CSR":
                 raise ValueError("CSR format incompatible with CSC output")
-<<<<<<< HEAD
-            
-=======
-
->>>>>>> a3cda5de
             out = filter_cugraph_store_csc(
                 self.__feature_store,
                 self.__graph_store,
