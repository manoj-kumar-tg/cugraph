--- conflicted
+++ resolved
@@ -448,11 +448,6 @@
                 sampler_output.edge,
             )
         else:
-<<<<<<< HEAD
-            if self.__graph_store.order == "CSR":
-                raise ValueError("CSR format incompatible with CSC output")
-=======
->>>>>>> 1e446c4d
             out = filter_cugraph_store_csc(
                 self.__feature_store,
                 self.__graph_store,
