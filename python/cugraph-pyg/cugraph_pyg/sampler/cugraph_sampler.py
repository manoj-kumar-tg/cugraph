--- conflicted
+++ resolved
@@ -217,18 +217,10 @@
                     torch.concat(
                         [
                             torch.as_tensor(
-<<<<<<< HEAD
-                                sampling_results_hop_0.sources.values, device="cuda"
-                            ),
-                            torch.as_tensor(
-                                sampling_results_to_hop.destinations.values,
-                                device="cuda",
-=======
                                 sampling_results_hop_0.sources, device="cuda"
                             ),
                             torch.as_tensor(
                                 sampling_results_to_hop.destinations, device="cuda"
->>>>>>> 95a72ab4
                             ),
                         ]
                     )
@@ -269,11 +261,7 @@
         else:
             numeric_etypes, counts = torch.unique(
                 torch.as_tensor(
-<<<<<<< HEAD
-                    sampling_results.iloc[hop_ix_start:hop_ix_end].edge_type.values,
-=======
                     sampling_results.iloc[hop_ix_start:hop_ix_end].edge_type,
->>>>>>> 95a72ab4
                     device="cuda",
                 ),
                 return_counts=True,
@@ -288,10 +276,7 @@
                     )
                 num_edges_per_hop_dict[can_etype][hop] = count
     # print(f'nodes/edges per hop: {perf_counter() - time_nodes_per_hop_start} s')
-<<<<<<< HEAD
-=======
     # print(num_nodes_per_hop_dict)
->>>>>>> 95a72ab4
 
     if HeteroSamplerOutput is None:
         raise ImportError("Error importing from pyg")
