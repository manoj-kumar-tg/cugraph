# This file is generated by `rapids-dependency-file-generator`.
# To make changes, edit ../../../dependencies.yaml and run `rapids-dependency-file-generator`.
channels:
- rapidsai
- rapidsai-nightly
- dask/label/dev
- pytorch
- pyg
- dglteam/label/cu118
- conda-forge
- nvidia
dependencies:
- cugraph==24.2.*
- pandas
- pre-commit
<<<<<<< HEAD
- pyg=2.3.1=*torch_2.0.0*cu118*
- pylibcugraphops==24.2.*
=======
- pyg>=2.4.0
- pylibcugraphops==23.12.*
>>>>>>> 5d43f146
- pytest
- pytest-benchmark
- pytest-cov
- pytest-xdist
- pytorch-cuda==11.8
- pytorch>=2.0
- scipy
name: cugraph_pyg_dev_cuda-118<|MERGE_RESOLUTION|>--- conflicted
+++ resolved
@@ -13,13 +13,8 @@
 - cugraph==24.2.*
 - pandas
 - pre-commit
-<<<<<<< HEAD
-- pyg=2.3.1=*torch_2.0.0*cu118*
+- pyg>=2.4.0
 - pylibcugraphops==24.2.*
-=======
-- pyg>=2.4.0
-- pylibcugraphops==23.12.*
->>>>>>> 5d43f146
 - pytest
 - pytest-benchmark
 - pytest-cov
