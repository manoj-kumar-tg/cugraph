--- conflicted
+++ resolved
@@ -13,16 +13,7 @@
 
 INSTALL_REQUIRES = ['numba', 'cython']
 
-<<<<<<< HEAD
-=======
-
-try:
-    NUMPY_INCLUDE = numpy.get_include()
-except AttributeError:
-    NUMPY_INCLUDE = numpy.get_numpy_include()
-
 conda_lib_dir = os.path.normpath(sys.prefix) + '/lib'
->>>>>>> e7cde85a
 conda_include_dir = os.path.normpath(sys.prefix) + '/include'
 
 CYTHON_FILES = ['cugraph/**/*.pyx']
