--- conflicted
+++ resolved
@@ -19,11 +19,7 @@
 
 [project]
 name = "pylibcugraph"
-<<<<<<< HEAD
-version = "23.04.01"
-=======
 version = "23.06.00"
->>>>>>> aee61812
 description = "pylibcugraph - Python bindings for the libcugraph cuGraph C/C++/CUDA library"
 readme = { file = "README.md", content-type = "text/markdown" }
 authors = [
