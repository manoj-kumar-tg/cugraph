--- conflicted
+++ resolved
@@ -235,14 +235,11 @@
     ctypedef struct cugraph_sampling_options_t:
         pass
     
-<<<<<<< HEAD
-=======
     ctypedef enum cugraph_prior_sources_behavior_t:
         DEFAULT
         CARRY_OVER
         EXCLUDE
     
->>>>>>> 4535d388
     cdef cugraph_error_code_t \
         cugraph_sampling_options_create(
             cugraph_sampling_options_t** options,
@@ -260,21 +257,6 @@
             cugraph_sampling_options_t* options,
             bool_t value,
         )
-<<<<<<< HEAD
-    
-    cdef void \
-        cugraph_sampling_set_unique_sources(
-            cugraph_sampling_options_t* options,
-            bool_t value,
-        )
-    
-    cdef void \
-        cugraph_sampling_set_carry_over_sources(
-            cugraph_sampling_options_t* options,
-            bool_t value,
-        )
-    
-=======
 
     cdef void \
         cugraph_sampling_set_prior_sources_behavior(
@@ -282,7 +264,6 @@
             cugraph_prior_sources_behavior_t value
         )
 
->>>>>>> 4535d388
     cdef void \
         cugraph_sampling_set_dedupe_sources(
             cugraph_sampling_options_t* options,
