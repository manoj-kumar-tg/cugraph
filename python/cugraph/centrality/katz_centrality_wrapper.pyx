--- conflicted
+++ resolved
@@ -64,16 +64,13 @@
 
     cdef bool has_guess = <bool> 0
     if nstart is not None:
-<<<<<<< HEAD
         if len(nstart) != num_verts:
             raise ValueError('nstart must have initial guess for all vertices')
-=======
->>>>>>> 096382f4
+
         if input_graph.renumbered is True:
             renumber_series = cudf.Series(input_graph.edgelist.renumber_map.index,
                                           index=input_graph.edgelist.renumber_map)
             nstart_vertex_renumbered = cudf.Series(renumber_series.loc[nstart['vertex']], dtype=np.int32)
-<<<<<<< HEAD
             df['katz_centrality'] = cudf.Series(cudf._lib.copying.scatter(nstart['values']._column,
                                                 nstart_vertex_renumbered._column,
                                                 df['katz_centrality']._column))
@@ -81,15 +78,6 @@
             df['katz_centrality'] = cudf.Series(cudf._lib.copying.scatter(nstart['values']._column,
                                                 nstart['vertex']._column,
                                                 df['katz_centrality']._column))
-=======
-            cudf.bindings.copying.apply_scatter([nstart['values']._column],
-                                                nstart_vertex_renumbered._column._data.mem,
-                                                [df['katz_centrality']._column])
-        else:
-            cudf.bindings.copying.apply_scatter([nstart['values']._column],
-                                                nstart['vertex']._column._data.mem,
-                                                [df['katz_centrality']._column])
->>>>>>> 096382f4
         has_guess = <bool> 1
 
     g.adjList.get_vertex_identifiers(&c_identifier_col)
