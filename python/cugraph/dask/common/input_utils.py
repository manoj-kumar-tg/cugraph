# Copyright (c) 2020, NVIDIA CORPORATION.
#
# Licensed under the Apache License, Version 2.0 (the "License");
# you may not use this file except in compliance with the License.
# You may obtain a copy of the License at
#
#     http://www.apache.org/licenses/LICENSE-2.0
#
# Unless required by applicable law or agreed to in writing, software
# distributed under the License is distributed on an "AS IS" BASIS,
# WITHOUT WARRANTIES OR CONDITIONS OF ANY KIND, either express or implied.
# See the License for the specific language governing permissions and
# limitations under the License.


from collections.abc import Sequence

from collections import OrderedDict
from dask_cudf.core import DataFrame as dcDataFrame
from dask_cudf.core import Series as daskSeries

import cugraph.comms.comms as Comms
from cugraph.raft.dask.common.utils import get_client
from cugraph.dask.common.part_utils import (_extract_partitions,
                                            load_balance_func)
from dask.distributed import default_client
from toolz import first
from functools import reduce


class DistributedDataHandler:
    """
    Class to centralize distributed data management. Functionalities include:
    - Data colocation
    - Worker information extraction
    - GPU futures extraction,

    Additional functionality can be added as needed. This class **does not**
    contain the actual data, just the metadata necessary to handle it,
    including common pieces of code that need to be performed to call
    Dask functions.

    The constructor is not meant to be used directly, but through the factory
    method DistributedDataHandler.create

    """

    def __init__(self, gpu_futures=None, workers=None,
                 datatype=None, multiple=False, client=None):
        self.client = get_client(client)
        self.gpu_futures = gpu_futures
        self.worker_to_parts = _workers_to_parts(gpu_futures)
        self.workers = workers
        self.datatype = datatype
        self.multiple = multiple
        self.worker_info = None
        self.total_rows = None
        self.ranks = None
        self.parts_to_sizes = None
        self.local_data = None

    @classmethod
    def get_client(cls, client=None):
        return default_client() if client is None else client

    """ Class methods for initalization """

    @classmethod
    def create(cls, data, client=None):
        """
        Creates a distributed data handler instance with the given
        distributed data set(s).

        Parameters
        ----------

        data : dask.array, dask.dataframe, or unbounded Sequence of
               dask.array or dask.dataframe.

        client : dask.distributedClient
        """

        client = cls.get_client(client)

        multiple = isinstance(data, Sequence)

        if isinstance(first(data) if multiple else data,
                      (dcDataFrame, daskSeries)):
            datatype = 'cudf'
        else:
            raise Exception("Graph data must be dask-cudf dataframe")

        gpu_futures = client.sync(_extract_partitions, data, client)
        workers = tuple(OrderedDict.fromkeys(map(lambda x: x[0], gpu_futures)))
        return DistributedDataHandler(gpu_futures=gpu_futures, workers=workers,
                                      datatype=datatype, multiple=multiple,
                                      client=client)

    """ Methods to calculate further attributes """

    def calculate_worker_and_rank_info(self, comms):

        self.worker_info = comms.worker_info(comms.worker_addresses)
        self.ranks = dict()

        for w, futures in self.worker_to_parts.items():
            self.ranks[w] = self.worker_info[w]["rank"]

    def calculate_parts_to_sizes(self, comms=None, ranks=None):

        if self.worker_info is None and comms is not None:
            self.calculate_worker_and_rank_info(comms)

        self.total_rows = 0

        self.parts_to_sizes = dict()

        parts = [(wf[0], self.client.submit(
            _get_rows,
            wf[1],
            self.multiple,
            workers=[wf[0]],
            pure=False))
            for idx, wf in enumerate(self.worker_to_parts.items())]

        sizes = self.client.compute(parts, sync=True)

        for w, sizes_parts in sizes:
            sizes, total = sizes_parts
            self.parts_to_sizes[self.worker_info[w]["rank"]] = \
                sizes

            self.total_rows += total

    def calculate_local_data(self, comms, by):

        if self.worker_info is None and comms is not None:
            self.calculate_worker_and_rank_info(comms)

        local_data = dict([(self.worker_info[wf[0]]["rank"],
                            self.client.submit(
                            _get_local_data,
                            wf[1],
                            by,
                            workers=[wf[0]]))
                          for idx, wf in enumerate(self.worker_to_parts.items()
                                                   )])

        _local_data_dict = self.client.compute(local_data, sync=True)
        local_data_dict = {'edges': [], 'offsets': [], 'verts': []}
        for rank in range(len(_local_data_dict)):
            data = _local_data_dict[rank]
            local_data_dict['edges'].append(data[0])
            local_data_dict['offsets'].append(data[1])
            local_data_dict['verts'].append(data[2])

        import numpy as np
        local_data_dict['edges'] = np.array(local_data_dict['edges'],
                                            dtype=np.int32)
        local_data_dict['offsets'] = np.array(local_data_dict['offsets'],
                                              dtype=np.int32)
        local_data_dict['verts'] = np.array(local_data_dict['verts'],
                                            dtype=np.int32)
        self.local_data = local_data_dict

    # FIXME: Merge above and below when  renumbering is supported for mg
    # distributed
    def calculate_mg_batch_local_data(self, comms):

        if self.worker_info is None and comms is not None:
            self.calculate_worker_and_rank_info(comms)

        local_data = dict([(self.worker_info[wf[0]]["rank"],
                            self.client.submit(
                            _get_batch_mg_local_data,
                            wf[1],
                            workers=[wf[0]]))
                          for idx, wf in enumerate(self.worker_to_parts.items()
                                                   )])

        _local_data_dict = self.client.compute(local_data, sync=True)
        local_data_dict = {'edges': [], 'offsets': [], 'verts': []}
        for rank in range(len(_local_data_dict)):
            data = _local_data_dict[rank]
            local_data_dict['edges'].append(data[0])
            local_data_dict['offsets'].append(data[1])
            local_data_dict['verts'].append(data[2])

        import numpy as np
        local_data_dict['edges'] = np.array(local_data_dict['edges'],
                                            dtype=np.int32)
        local_data_dict['offsets'] = np.array(local_data_dict['offsets'],
                                              dtype=np.int32)
        local_data_dict['verts'] = np.array(local_data_dict['verts'],
                                            dtype=np.int32)
        self.local_data = local_data_dict


""" Internal methods, API subject to change """


def _workers_to_parts(futures):
    """
    Builds an ordered dict mapping each worker to their list
    of parts
    :param futures: list of (worker, part) tuples
    :return:
    """
    w_to_p_map = OrderedDict()
    for w, p in futures:
        if w not in w_to_p_map:
            w_to_p_map[w] = []
        w_to_p_map[w].append(p)
    return w_to_p_map


def _get_rows(objs, multiple):
    def get_obj(x): return x[0] if multiple else x
    total = list(map(lambda x: get_obj(x).shape[0], objs))
    return total, reduce(lambda a, b: a + b, total)


def _get_local_data(df, by):
    df = df[0]
    num_local_edges = len(df)
    local_offset = df[by].min()
    num_local_verts = df[by].max() - local_offset + 1
    return num_local_edges, local_offset, num_local_verts


def _get_batch_mg_local_data(df):
    import numpy as np
    df = df[0]
    num_local_edges = len(df)
    local_offset = 0
    vertices = df[["src", "dst"]].values.ravel()
    num_local_verts = len(np.unique(vertices))
    return num_local_edges, local_offset, num_local_verts


def get_local_data(input_graph, by, load_balance=True):
    _ddf = input_graph.edgelist.edgelist_df
    ddf = _ddf.sort_values(by=by, ignore_index=True)

    if load_balance:
        ddf = load_balance_func(ddf, by=by)

    comms = Comms.get_comms()
    data = DistributedDataHandler.create(data=ddf)
    data.calculate_local_data(comms, by)
<<<<<<< HEAD
    return data, comms


def get_mg_batch_local_data(input_graph):
    ddf = input_graph.edgelist.edgelist_df

    data = DistributedDataHandler.create(data=ddf)
    comms = Comms(comms_p2p=False)
    comms.init(data.workers)
    data.calculate_mg_batch_local_data(comms)
    return data, comms
=======

    return data
>>>>>>> 0c66273f
<|MERGE_RESOLUTION|>--- conflicted
+++ resolved
@@ -248,19 +248,13 @@
     comms = Comms.get_comms()
     data = DistributedDataHandler.create(data=ddf)
     data.calculate_local_data(comms, by)
-<<<<<<< HEAD
-    return data, comms
+    return data
 
 
 def get_mg_batch_local_data(input_graph):
     ddf = input_graph.edgelist.edgelist_df
 
+    comms = Comms.get_comms()
     data = DistributedDataHandler.create(data=ddf)
-    comms = Comms(comms_p2p=False)
-    comms.init(data.workers)
     data.calculate_mg_batch_local_data(comms)
-    return data, comms
-=======
-
-    return data
->>>>>>> 0c66273f
+    return data