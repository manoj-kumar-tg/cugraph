--- conflicted
+++ resolved
@@ -68,15 +68,9 @@
     for p in range(0, len(offsets), batches_per_partition):
         offsets_p = offsets.iloc[p : p + batches_per_partition]
         start_batch_id = offsets_p.batch_id.iloc[0]
-<<<<<<< HEAD
-        end_batch_id = offsets_p.batch_id.iloc[len(offsets_p)-1]
-
-        reached_end = (end_batch_id == max_batch_id)
-=======
         end_batch_id = offsets_p.batch_id.iloc[len(offsets_p) - 1]
 
         reached_end = end_batch_id == max_batch_id
->>>>>>> 8f95c793
 
         start_ix = offsets_p.offsets.iloc[0]
         if reached_end:
@@ -92,18 +86,8 @@
             # To properly account this, the remaining batches are
             # renumbered to have contiguous batch ids and the empty
             # samples are dropped.
-<<<<<<< HEAD
-            offsets_p.drop('batch_id', axis=1, inplace=True)
-            batch_id_range = cudf.Series(
-                cupy.arange(
-                    start_batch_id,
-                    start_batch_id + len(offsets_p)
-                )
-            )
-=======
             offsets_p.drop("batch_id", axis=1, inplace=True)
             batch_id_range = cudf.Series(cupy.arange(len(offsets_p)))
->>>>>>> 8f95c793
             end_batch_id = start_batch_id + len(offsets_p) - 1
         else:
             batch_id_range = offsets_p.batch_id
