--- conflicted
+++ resolved
@@ -26,10 +26,6 @@
 
 from cugraph.utilities.utils import import_optional
 
-<<<<<<< HEAD
-# FIXME: max_level should default to 100 once max_iter is removed
-def louvain(G, max_level=None, max_iter=None, resolution=1.0, threshold=1e-7):
-=======
 # FIXME: the networkx.Graph type used in type annotations is specified
 # using a string literal to avoid depending on and importing networkx.
 # Instead, networkx is imported optionally, which may cause a problem
@@ -48,7 +44,6 @@
     resolution: float = 1.0,
     threshold: float = 1e-7,
 ) -> Tuple[Union[cudf.DataFrame, dict], float]:
->>>>>>> b4e6d069
     """
     Compute the modularity optimizing partition of the input graph using the
     Louvain method
@@ -73,12 +68,9 @@
         than the specified number of levels. No error occurs when the
         algorithm terminates early in this manner.
 
-<<<<<<< HEAD
-=======
         If max_level > 500, it will be set to 500 and a warning is emitted
         in order to prevent excessive runtime.
 
->>>>>>> b4e6d069
     max_iter : integer, optional (default=None)
         This parameter is deprecated in favor of max_level.  Previously
         it was used to control the maximum number of levels of the Louvain
@@ -157,16 +149,12 @@
     if max_level is None:
         max_level = 100
 
-<<<<<<< HEAD
-    vertex, partition, mod_score = pylibcugraph_louvain(
-=======
     if max_level > 500:
         w_msg = "max_level is set too high, clamping it down to 500."
         warnings.warn(w_msg)
         max_level = 500
 
     vertex, partition, modularity_score = pylibcugraph_louvain(
->>>>>>> b4e6d069
         resource_handle=ResourceHandle(),
         graph=G._plc_graph,
         max_level=max_level,
