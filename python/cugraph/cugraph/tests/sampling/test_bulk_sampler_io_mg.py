--- conflicted
+++ resolved
@@ -153,17 +153,11 @@
     )
 
     # some batches are missing
-<<<<<<< HEAD
-    offsets = cudf.DataFrame({"offsets": [0, 8, 0, 4], "batch_id": [0, 3, 4, 10]})
-    offsets = dask_cudf.from_cudf(offsets, npartitions=1).repartition(
-        divisions=[0, 2, 3]
-=======
     offsets = cudf.DataFrame(
         {"offsets": [0, 8, 12, 0, 4, 8], "batch_id": [0, 3, None, 4, 10, None]}
     )
     offsets = dask_cudf.from_cudf(offsets, npartitions=1).repartition(
         divisions=[0, 3, 5]
->>>>>>> b4e6d069
     )
 
     samples_path = os.path.join(scratch_dir, "mg_test_bulk_sampler_io_empty_batch")
