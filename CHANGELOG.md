# cuGraph 0.14.0 (Date TBD)

## New Features

## Improvements
<<<<<<< HEAD
- PR #764 Updated sssp and bfs with GraphCSR, removed gdf_column, added nullptr weights test for sssp
- PR #765 Remove gdf_column from connected components

## Bug Fixes
=======
- PR #765 Remove gdf_column from connected components

## Bug Fixes

>>>>>>> 6798bb45

# cuGraph 0.13.0 (Date TBD)

## New Features
- PR #736 cuHornet KTruss integration
- PR #735 Integration gunrock's betweenness centrality
- PR #760 cuHornet Weighted KTruss

## Improvements
- PR #688 Cleanup datasets after testing on gpuCI
- PR #694 Replace the expensive cudaGetDeviceProperties call in triangle counting with cheaper cudaDeviceGetAttribute calls
- PR #701 Add option to filter datasets and tests when run from CI
- PR #715 Added new YML file for CUDA 10.2
- PR #719 Updated docs to remove CUDA 9.2 and add CUDA 10.2
- PR #720 Updated error messages
- PR #722 Refactor graph to remove gdf_column
- PR #723 Added notebook testing to gpuCI gpu build
- PR #734 Updated view_edge_list for Graph, added unrenumbering test, fixed column access issues
- PR #738 Move tests directory up a level
- PR #739 Updated Notebooks
- PR #740 added utility to extract paths from SSSP/BFS results
- PR #742 Rremove gdf column from jaccard
- PR #741 Added documentation for running and adding new benchmarks and shell script to automate
- PR #747 updated viewing of graph, datatypecasting and two hop neighbor unrenumbering for multi column
- PR #766 benchmark script improvements/refactorings: separate ETL steps, averaging, cleanup
- PR #770 Updated README-benchmark.md with up-to-date info on scripts and code

## Bug Fixes
- PR #697 Updated versions in conda environments.
- PR #692 Add check after opening golden result files in C++ Katz Centrality tests.
- PR #702 Add libcypher include path to target_include_directories
- PR #716 Fixed bug due to disappearing get_column_data_ptr function in cudf
- PR #726 Fixed SSSP notebook issues in last cell
- PR #728 Temporary fix for dask attribute error issue
- PR #733 Fixed multi-column renumbering issues with indexes
- PR #746 Dask + Distributed 2.12.0+
- PR #753 ECG Error
- PR #758 Fix for graph comparison failure
- PR #761 Added flag to not treat deprecation warnings as errors, for now
- PR #771 Added unrenumbering in wcc and scc. Updated tests to compare vertices of largest component
- PR #774 Raise TypeError if a DiGraph is used with spectral*Clustering()

# cuGraph 0.12.0 (04 Feb 2020)

## New Features
- PR #628 Add (Di)Graph constructor from Multi(Di)Graph
- PR #630 Added ECG clustering
- PR #636 Added Multi-column renumbering support

## Improvements
- PR #640 remove gdf_column in sssp
- PR #629 get rid of gdf_column in pagerank
- PR #641 Add codeowners
- PR #646 Skipping all tests in test_bfs_bsp.py since SG BFS is not formally supported
- PR #652 Remove gdf_column in BFS
- PR #660 enable auto renumbering
- PR #664 Added support for Louvain early termination.
- PR #667 Drop `cython` from run requirements in conda recipe
- PR #666 Incorporate multicolumn renumbering in python graph class for Multi(Di)Graph
- PR #685 Avoid deep copy in index reset

## Bug Fixes
- PR #634 renumber vertex ids passed in analytics
- PR #649 Change variable names in wjaccard and woverlap to avoid exception
- PR #651 fix cudf error in katz wrapper and test nstart
- PR #663 Replaced use of cudf._lib.gdf_dtype_from_value based on cudf refactoring
- PR #670 Use cudf pandas version
- PR #672 fix snmg pagerank based on cudf Buffer changes
- PR #681 fix column length mismatch cudf issue
- PR #684 Deprecated cudf calls
- PR #686 Balanced cut fix
- PR #689 Check graph input type, disable Multi(Di)Graph, add cugraph.from_cudf_edgelist


# cuGraph 0.11.0 (11 Dec 2019)

## New Features
- PR #588 Python graph class and related changes
- PR #630 Adds ECG clustering functionality

## Improvements
- PR #569 Added exceptions
- PR #554 Upgraded namespace so that cugraph can be used for the API.
- PR #564 Update cudf type aliases
- PR #562 Remove pyarrow dependency so we inherit the one cudf uses
- PR #576 Remove adj list conversion automation from c++
- PR #587 API upgrade
- PR #585 Remove BUILD_ABI references from CI scripts
- PR #591 Adding initial GPU metrics to benchmark utils
- PR #599 Pregel BFS
- PR #601 add test for type conversion, edit createGraph_nvgraph
- PR #614 Remove unused CUDA conda labels
- PR #616 Remove c_ prefix
- PR #618 Updated Docs
- PR #619 Transition guide

## Bug Fixes
- PR #570 Temporarily disabling 2 DB tests
- PR #573 Fix pagerank test and symmetrize for cudf 0.11
- PR #574 dev env update
- PR #580 Changed hardcoded test output file to a generated tempfile file name
- PR #595 Updates to use the new RMM Python reinitialize() API
- PR #625 use destination instead of target when adding edgelist

# cuGraph 0.10.0 (16 Oct 2019)


## New Features
- PR #469 Symmetrize a COO
- PR #477 Add cuHornet as a submodule
- PR #483 Katz Centrality
- PR #524 Integrated libcypher-parser conda package into project.
- PR #493 Added C++ findMatches operator for OpenCypher query.
- PR #527 Add testing with asymmetric graph (where appropriate)
- PR #520 KCore and CoreNumber
- PR #496 Gunrock submodule + SM prelimis.
- PR #575 Added updated benchmark files that use new func wrapper pattern and asvdb

## Improvements
- PR #466 Add file splitting test; Update to reduce dask overhead
- PR #468 Remove unnecessary print statement
- PR #464 Limit initial RMM pool allocator size to 128mb so pytest can run in parallel
- PR #474 Add csv file writing, lazy compute - snmg pagerank
- PR #481 Run bfs on unweighted graphs when calling sssp
- PR #491 Use YYMMDD tag in nightly build
- PR #487 Add woverlap test, add namespace in snmg COO2CSR
- PR #531 Use new rmm python package

## Bug Fixes
- PR #458 Fix potential race condition in SSSP
- PR #471 Remove nvidia driver installation from ci/cpu/build.sh
- PR #473 Re-sync cugraph with cudf (cudf renamed the bindings directory to _lib).
- PR #480 Fixed DASK CI build script
- PR #478 Remove requirements and setup for pi
- PR #495 Fixed cuhornet and cmake for Turing cards
- PR #489 Handle negative vertex ids in renumber
- PR #519 Removed deprecated cusparse calls
- PR #522 Added the conda dev env file for 10.1
- PR #525 Update build scripts and YYMMDD tagging for nightly builds
- PR #548 Added missing cores documentation
- PR #556 Fixed recursive remote options for submodules
- PR #559 Added RMM init check so RMM free APIs are not called if not initialized


# cuGraph 0.9.0 (21 Aug 2019)

## New Features
- PR #361 Prototypes for cusort functions
- PR #357 Pagerank cpp API
- PR #366 Adds graph.degrees() function returning both in and out degree.
- PR #380 First implemention of cusort - SNMG key/value sorting
- PR #416 OpenCypher: Added C++ implementation of db_object class and assorted other classes
- PR #411 Integrate dask-cugraph in cugraph
- PR #411 Integrate dask-cugraph in cugraph #411
- PR #418 Update cusort to handle SNMG key-only sorting
- PR #423 Add Strongly Connected Components (GEMM); Weakly CC updates;
- PR #437 Streamline CUDA_REL environment variable
- PR #449 Fix local build generated file ownerships
- PR #454 Initial version of updated script to run benchmarks


## Improvements
- PR #353 Change snmg python wrapper in accordance to cpp api
- PR #362 Restructured python/cython directories and files.
- PR #365 Updates for setting device and vertex ids for snmg pagerank
- PR #383 Exposed MG pagerank solver parameters
- PR #399 Example Prototype of Strongly Connected Components using primitives
- PR #419 Version test
- PR #420 drop duplicates, remove print, compute/wait read_csv in pagerank.py
- PR #439 More efficient computation of number of vertices from edge list
- PR #445 Update view_edge_list, view_adj_list, and view_transposed_adj_list to return edge weights.
- PR #450 Add a multi-GPU section in cuGraph documentation.

## Bug Fixes
- PR #368 Bump cudf dependency versions for cugraph conda packages
- PR #354 Fixed bug in building a debug version
- PR #360 Fixed bug in snmg coo2csr causing intermittent test failures.
- PR #364 Fixed bug building or installing cugraph when conda isn't installed
- PR #375 Added a function to initialize gdf columns in cugraph #375
- PR #378 cugraph was unable to import device_of_gpu_pointer
- PR #384 Fixed bug in snmg coo2csr causing error in dask-cugraph tests.
- PR #382 Disabled vertex id check to allow Azure deployment
- PR #410 Fixed overflow error in SNMG COO2CSR
- PR #395 run omp_ge_num_threads in a parallel context
- PR #412 Fixed formatting issues in cuGraph documentation.
- PR #413 Updated python build instructions.
- PR #414 Add weights to wjaccrd.py
- PR #436 Fix Skip Test Functionality
- PR #438 Fix versions of packages in build script and conda yml
- PR #441 Import cudf_cpp.pxd instead of duplicating cudf definitions.
- PR #441 Removed redundant definitions of python dictionaries and functions.
- PR #442 Updated versions in conda environments.
- PR #442 Added except + to cython bindings to C(++) functions.
- PR #443 Fix accuracy loss issue for snmg pagerank
- PR #444 Fix warnings in strongly connected components
- PR #446 Fix permission for source (-x) and script (+x) files.
- PR #448 Import filter_unreachable
- PR #453 Re-sync cugraph with cudf (dependencies, type conversion & scatter functions).
- PR #463 Remove numba dependency and use the one from cudf

# cuGraph 0.8.0 (27 June 2019)

## New Features
- PR #287 SNMG power iteration step1
- PR #297 SNMG degree calculation
- PR #300 Personalized Page Rank
- PR #302 SNMG CSR Pagerank (cuda/C++)
- PR #315 Weakly Connected Components adapted from cuML (cuda/C++)
- PR #323 Add test skipping function to build.sh
- PR #308 SNMG python wrapper for pagerank
- PR #321 Added graph initialization functions for NetworkX compatibility.
- PR #332 Added C++ support for strings in renumbering function
- PR #325 Implement SSSP with predecessors (cuda/C++)
- PR #331 Python bindings and test for Weakly Connected Components.
- PR #339 SNMG COO2CSR (cuda/C++)
- PR #341 SSSP with predecessors (python) and function for filtering unreachable nodes in the traversal
- PR #348 Updated README for release

## Improvements
- PR #291 nvGraph is updated to use RMM instead of directly invoking cnmem functions.
- PR #286 Reorganized cugraph source directory
- PR #306 Integrated nvgraph to libcugraph.so (libnvgraph_rapids.so will not be built anymore).
- PR #306 Updated python test files to run pytest with all four RMM configurations.
- PR #321 Added check routines for input graph data vertex IDs and offsets (cugraph currently supports only 32-bit integers).
- PR #333 Various general improvements at the library level

## Bug Fixes
- PR #283 Automerge fix
- PR #291 Fixed a RMM memory allocation failure due to duplicate copies of cnmem.o
- PR #291 Fixed a cub CsrMV call error when RMM pool allocator is used.
- PR #306 Fixed cmake warnings due to library conflicts.
- PR #311 Fixed bug in SNMG degree causing failure for three gpus
- PR #309 Update conda build recipes
- PR #314 Added datasets to gitignore
- PR #322 Updates to accommodate new cudf include file locations
- PR #324 Fixed crash in WeakCC for larger graph and added adj matrix symmetry check
- PR #327 Implemented a temporary fix for the build failure due to gunrock updates.
- PR #345 Updated CMakeLists.txt to apply RUNPATH to transitive dependencies.
- PR #350 Configure Sphinx to render params correctly
- PR #359 Updates to remove libboost_system as a runtime dependency on libcugraph.so


# cuGraph 0.7.0 (10 May 2019)

## New Features
- PR #195 Added Graph.get_two_hop_neighbors() method
- PR #195 Updated Jaccard and Weighted Jaccard to accept lists of vertex pairs to compute for
- PR #202 Added methods to compute the overlap coefficient and weighted overlap coefficient
- PR #230 SNMG SPMV and helpers functions
- PR #210 Expose degree calculation kernel via python API
- PR #220 Added bindings for Nvgraph triangle counting
- PR #234 Added bindings for renumbering, modify renumbering to use RMM
- PR #246 Added bindings for subgraph extraction
- PR #250 Add local build script to mimic gpuCI
- PR #261 Add docs build script to cuGraph
- PR #301 Added build.sh script, updated CI scripts and documentation

## Improvements
- PR #157 Removed cudatoolkit dependency in setup.py
- PR #185 Update docs version
- PR #194 Open source nvgraph in cugraph repository #194
- PR #190 Added a copy option in graph creation
- PR #196 Fix typos in readme intro
- PR #207 mtx2csv script
- PR #203 Added small datasets directly in the repo
- PR #215 Simplified get_rapids_dataset_root_dir(), set a default value for the root dir
- PR #233 Added csv datasets and edited test to use cudf for reading graphs
- PR #247 Added some documentation for renumbering
- PR #252 cpp test upgrades for more convenient testing on large input
- PR #264 Add cudatoolkit conda dependency
- PR #267 Use latest release version in update-version CI script
- PR #270 Updated the README.md and CONTRIBUTING.md files
- PR #281 Updated README with algorithm list


## Bug Fixes
- PR #256 Add pip to the install, clean up conda instructions
- PR #253 Add rmm to conda configuration
- PR #226 Bump cudf dependencies to 0.7
- PR #169 Disable terminal output in sssp
- PR #191 Fix double upload bug
- PR #181 Fixed crash/rmm free error when edge values provided
- PR #193 Fixed segfault when egde values not provided
- PR #190 Fixed a memory reference counting error between cudf & cugraph
- PR #190 Fixed a language level warning (cython)
- PR #214 Removed throw exception from dtor in TC
- PR #211 Remove hardcoded dataset paths, replace with build var that can be overridden with an env var
- PR #206 Updated versions in conda envs
- PR #218 Update c_graph.pyx
- PR #224 Update erroneous comments in overlap_wrapper.pyx, woverlap_wrapper.pyx, test_louvain.py, and spectral_clustering.pyx
- PR #220 Fixed bugs in Nvgraph triangle counting
- PR #232 Fixed memory leaks in managing cudf columns.
- PR #236 Fixed issue with v0.7 nightly yml environment file.  Also updated the README to remove pip
- PR #239 Added a check to prevent a cugraph object to store two different graphs.
- PR #244 Fixed issue with nvgraph's subgraph extraction if the first vertex in the vertex list is not incident on an edge in the extracted graph
- PR #249 Fix oudated cuDF version in gpu/build.shi
- PR #262 Removed networkx conda dependency for both build and runtime
- PR #271 Removed nvgraph conda dependency
- PR #276 Removed libgdf_cffi import from bindings
- PR #288 Add boost as a conda dependency

# cuGraph 0.6.0 (22 Mar 2019)

## New Features

- PR #73 Weighted Jaccard bindings
- PR #41 RMAT graph bindings
- PR #43 Louvain binings
- PR #44 SSSP bindings
- PR #47 BSF bindings
- PR #53 New Repo structure
- PR #67 RMM Integration with rmm as as submodule
- PR #82 Spectral Clustering bindings
- PR #82 Clustering metrics binding
- PR #85 Helper functions on python Graph object
- PR #106 Add gpu/build.sh file for gpuCI

## Improvements

- PR #50 Reorganize directory structure to match cuDF
- PR #85 Deleted setup.py and setup.cfg which had been replaced
- PR #95 Code clean up
- PR #96 Relocated mmio.c and mmio.h (external files) to thirdparty/mmio
- PR #97 Updated python tests to speed them up
- PR #100 Added testing for returned vertex and edge identifiers
- PR #105 Updated python code to follow PEP8 (fixed flake8 complaints)
- PR #121 Cleaned up READEME file
- PR #130 Update conda build recipes
- PR #144 Documentation for top level functions

## Bug Fixes

- PR #48 ABI Fixes
- PR #72 Bug fix for segfault issue getting transpose from adjacency list
- PR #105 Bug fix for memory leaks and python test failures
- PR #110 Bug fix for segfault calling Louvain with only edge list
- PR #115 Fixes for changes in cudf 0.6, pick up RMM from cudf instead of thirdpary
- PR #116 Added netscience.mtx dataset to datasets.tar.gz
- PR #120 Bug fix for segfault calling spectral clustering with only edge list
- PR #123 Fixed weighted Jaccard to assume the input weights are given as a cudf.Series
- PR #152 Fix conda package version string
- PR #160 Added additional link directory to support building on CentOS-7
- PR #221 Moved two_hop_neighbors.cuh to src folder to prevent it being installed
- PR #223 Fixed compiler warning in cpp/src/cugraph.cu
- PR #284 Commented out unit test code that fails due to a cudf bug


# cuGraph 0.5.0 (28 Jan 2019)<|MERGE_RESOLUTION|>--- conflicted
+++ resolved
@@ -3,17 +3,10 @@
 ## New Features
 
 ## Improvements
-<<<<<<< HEAD
 - PR #764 Updated sssp and bfs with GraphCSR, removed gdf_column, added nullptr weights test for sssp
 - PR #765 Remove gdf_column from connected components
 
 ## Bug Fixes
-=======
-- PR #765 Remove gdf_column from connected components
-
-## Bug Fixes
-
->>>>>>> 6798bb45
 
 # cuGraph 0.13.0 (Date TBD)
 
