# cuGraph 0.8.0 (Date TBD)

## New Features
- PR #287 SNMG power iteration step1
- PR #297 SNMG degree calculation
- PR #300 Personalized Page Rank
- PR #302 SNMG CSR Pagerank (cuda/C++)
- PR #315 Weakly Connected Components adapted from cuML (cuda/C++)
- PR #323 Add test skipping function to build.sh
- PR #308 SNMG python wrapper for pagerank
- PR #321 Added graph initialization functions for NetworkX compatibility.
<<<<<<< HEAD
- PR #332 Added C++ support for strings in renumbering function
=======
- PR #325 Implement SSSP with predecessors (cuda/C++)
- PR #331 Python bindings and test for Weakly Connected Components.

>>>>>>> cdde6daf

## Improvements
- PR #291 nvGraph is updated to use RMM instead of directly invoking cnmem functions.
- PR #286 Reorganized cugraph source directory
- PR #306 Integrated nvgraph to libcugraph.so (libnvgraph_rapids.so will not be built anymore).
- PR #306 Updated python test files to run pytest with all four RMM configurations.
- PR #321 Added check routines for input graph data vertex IDs and offsets (cugraph currently supports only 32-bit integers).


## Bug Fixes
- PR #283 Automerge fix
- PR #291 Fixed a RMM memory allocation failure due to duplicate copies of cnmem.o
- PR #291 Fixed a cub CsrMV call error when RMM pool allocator is used.
- PR #306 Fixed cmake warnings due to library conflicts.
- PR #311 Fixed bug in SNMG degree causing failure for three gpus
- PR #309 Update conda build recipes
- PR #314 Added datasets to gitignore
- PR #322 Updates to accommodate new cudf include file locations
- PR #324 Fixed crash in WeakCC for larger graph and added adj matrix symmetry check
- PR #327 Implemented a tempory fix for the build failure due to gunrock updates.

# cuGraph 0.7.0 (10 May 2019)

## New Features
- PR #195 Added Graph.get_two_hop_neighbors() method
- PR #195 Updated Jaccard and Weighted Jaccard to accept lists of vertex pairs to compute for
- PR #202 Added methods to compute the overlap coefficient and weighted overlap coefficient
- PR #230 SNMG SPMV and helpers functions
- PR #210 Expose degree calculation kernel via python API
- PR #220 Added bindings for Nvgraph triangle counting
- PR #234 Added bindings for renumbering, modify renumbering to use RMM
- PR #246 Added bindings for subgraph extraction
- PR #250 Add local build script to mimic gpuCI
- PR #261 Add docs build script to cuGraph
- PR #301 Added build.sh script, updated CI scripts and documentation

## Improvements
- PR #157 Removed cudatoolkit dependency in setup.py
- PR #185 Update docs version
- PR #194 Open source nvgraph in cugraph repository #194
- PR #190 Added a copy option in graph creation
- PR #196 Fix typos in readme intro
- PR #207 mtx2csv script
- PR #203 Added small datasets directly in the repo
- PR #215 Simplified get_rapids_dataset_root_dir(), set a default value for the root dir
- PR #233 Added csv datasets and edited test to use cudf for reading graphs
- PR #247 Added some documentation for renumbering
- PR #252 cpp test upgrades for more convenient testing on large input
- PR #264 Add cudatoolkit conda dependency
- PR #267 Use latest release version in update-version CI script
- PR #270 Updated the README.md and CONTRIBUTING.md files
- PR #281 Updated README with algorithm list


## Bug Fixes
- PR #256 Add pip to the install, clean up conda instructions
- PR #253 Add rmm to conda configuration
- PR #226 Bump cudf dependencies to 0.7
- PR #169 Disable terminal output in sssp
- PR #191 Fix double upload bug
- PR #181 Fixed crash/rmm free error when edge values provided
- PR #193 Fixed segfault when egde values not provided
- PR #190 Fixed a memory reference counting error between cudf & cugraph
- PR #190 Fixed a language level warning (cython)
- PR #214 Removed throw exception from dtor in TC
- PR #211 Remove hardcoded dataset paths, replace with build var that can be overridden with an env var
- PR #206 Updated versions in conda envs
- PR #218 Update c_graph.pyx
- PR #224 Update erroneous comments in overlap_wrapper.pyx, woverlap_wrapper.pyx, test_louvain.py, and spectral_clustering.pyx
- PR #220 Fixed bugs in Nvgraph triangle counting
- PR #232 Fixed memory leaks in managing cudf columns.
- PR #236 Fixed issue with v0.7 nightly yml environment file.  Also updated the README to remove pip
- PR #239 Added a check to prevent a cugraph object to store two different graphs.
- PR #244 Fixed issue with nvgraph's subgraph extraction if the first vertex in the vertex list is not incident on an edge in the extracted graph
- PR #249 Fix oudated cuDF version in gpu/build.shi
- PR #262 Removed networkx conda dependency for both build and runtime
- PR #271 Removed nvgraph conda dependency
- PR #276 Removed libgdf_cffi import from bindings
- PR #288 Add boost as a conda dependency

# cuGraph 0.6.0 (22 Mar 2019)

## New Features

- PR #73 Weighted Jaccard bindings
- PR #41 RMAT graph bindings
- PR #43 Louvain binings
- PR #44 SSSP bindings
- PR #47 BSF bindings
- PR #53 New Repo structure
- PR #67 RMM Integration with rmm as as submodule
- PR #82 Spectral Clustering bindings
- PR #82 Clustering metrics binding
- PR #85 Helper functions on python Graph object
- PR #106 Add gpu/build.sh file for gpuCI

## Improvements

- PR #50 Reorganize directory structure to match cuDF
- PR #85 Deleted setup.py and setup.cfg which had been replaced
- PR #95 Code clean up
- PR #96 Relocated mmio.c and mmio.h (external files) to thirdparty/mmio
- PR #97 Updated python tests to speed them up
- PR #100 Added testing for returned vertex and edge identifiers
- PR #105 Updated python code to follow PEP8 (fixed flake8 complaints)
- PR #121 Cleaned up READEME file
- PR #130 Update conda build recipes
- PR #144 Documentation for top level functions

## Bug Fixes

- PR #48 ABI Fixes
- PR #72 Bug fix for segfault issue getting transpose from adjacency list
- PR #105 Bug fix for memory leaks and python test failures
- PR #110 Bug fix for segfault calling Louvain with only edge list
- PR #115 Fixes for changes in cudf 0.6, pick up RMM from cudf instead of thirdpary
- PR #116 Added netscience.mtx dataset to datasets.tar.gz
- PR #120 Bug fix for segfault calling spectral clustering with only edge list
- PR #123 Fixed weighted Jaccard to assume the input weights are given as a cudf.Series
- PR #152 Fix conda package version string
- PR #160 Added additional link directory to support building on CentOS-7
- PR #221 Moved two_hop_neighbors.cuh to src folder to prevent it being installed
- PR #223 Fixed compiler warning in cpp/src/cugraph.cu
- PR #284 Commented out unit test code that fails due to a cudf bug


# cuGraph 0.5.0 (28 Jan 2019)<|MERGE_RESOLUTION|>--- conflicted
+++ resolved
@@ -9,13 +9,9 @@
 - PR #323 Add test skipping function to build.sh
 - PR #308 SNMG python wrapper for pagerank
 - PR #321 Added graph initialization functions for NetworkX compatibility.
-<<<<<<< HEAD
 - PR #332 Added C++ support for strings in renumbering function
-=======
 - PR #325 Implement SSSP with predecessors (cuda/C++)
 - PR #331 Python bindings and test for Weakly Connected Components.
-
->>>>>>> cdde6daf
 
 ## Improvements
 - PR #291 nvGraph is updated to use RMM instead of directly invoking cnmem functions.
