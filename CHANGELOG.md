--- conflicted
+++ resolved
@@ -11,11 +11,8 @@
 - PR #933 Update opg_degree to use raft, add python tests
 - PR #930 rename test_utils.h to utilities/test_utils.hpp and remove thrust dependency
 - PR #934 Update conda dev environment.yml dependencies to 0.15
-<<<<<<< HEAD
 - PR #942 Removed references to deprecated RMM headers.
-=======
 - PR #941 Regression python/cudf fix
->>>>>>> 5b0b9118
 
 ## Bug Fixes
 - PR #936 Update Force Atlas 2 doc and wrapper
