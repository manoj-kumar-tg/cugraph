# cuGraph 0.14.0 (Date TBD)

## New Features
- PR #756 Add Force Atlas 2 layout
- PR #822 Added new functions in python graph class, similar to networkx
- PR #840 OPG degree
- PR #881 Raft integration infrastructure
- PR #875 UVM notebook


## Improvements
- PR #882 Add Force Atlas 2 to benchmarks
- PR #876 Add BFS C++ tests
- PR #817 Add native Betweenness Centrality with sources subset
- PR #764 Updated sssp and bfs with GraphCSR, removed gdf_column, added nullptr weights test for sssp
- PR #765 Remove gdf_column from connected components
- PR #780 Remove gdf_column from cuhornet features
- PR #781 Fix compiler argument syntax for ccache
- PR #782 Use Cython's `new_build_ext` (if available)
- PR #788 Added options and config file to enable codecov
- PR #793 Fix legacy cudf imports/cimports
- PR #802 Removed use of gdf_column from db code
- PR #798 Edit return graph type in algorithms return graphs
- PR #803 Enable Ninja build
- PR #804 Cythonize in parallel
- PR #823 Remove gdf column from nvgraph
- PR #807 Updating the Python docs
- PR #820 OPG infra and all-gather smoke test
- PR #799 Refactored graph class with RAII
- PR #818 Initial version of new "benchmarks" folder
- PR #829 Updated README and CONTRIBUTIOIN docs
- PR #836 Remove SNMG code
- PR #831 Updated Notebook - Added K-Truss, ECG, and Betweenness Centrality
- PR #832 Removed RMM ALLOC from db subtree
- PR #833 Update graph functions to use new Graph class
- PR #834 Updated local gpuci build
- PR #845 Add .clang-format & format all files
- PR #859 Updated main docs
- PR #862 Katz Centrality : Auto calculation of alpha parameter if set to none
- PR #865 Added C++ docs
- PR #866 Use RAII graph class in KTruss
- PR #867 Updates to support the latest flake8 version
- PR #874 Update setup.py to use custom clean command
- PR #878 Updated build script
- PR #879 Add docs build script to repository
- PR #818 Initial version of new "benchmarks" folder
- PR #880 Remove remaining gdf_column references
- PR #891 A few gdf_column stragglers
- PR #893 Add external_repositories dir and raft symlink to .gitignore
<<<<<<< HEAD
- PR #897 Remove RMM ALLOC calls
=======
- PR #899 Update include paths to remove deleted cudf headers
>>>>>>> 08422703

## Bug Fixes
- PR #763 Update RAPIDS conda dependencies to v0.14
- PR #795 Fix some documentation
- PR #800 Fix bfs error in optimization path
- PR #825 Fix outdated CONTRIBUTING.md
- PR #827 Fix indexing CI errors due to cudf updates
- PR #844 Fixing tests, converting __getitem__ calls to .iloc
- PR #851 Removed RMM from tests
- PR #852 Fix BFS Notebook
- PR #855 Missed a file in the original SNMG PR
- PR #860 Fix all Notebooks
- PR #889 Added missing conftest.py file to benchmarks dir

# cuGraph 0.13.0 (Date TBD)

## New Features
- PR #736 cuHornet KTruss integration
- PR #735 Integration gunrock's betweenness centrality
- PR #760 cuHornet Weighted KTruss

## Improvements
- PR #688 Cleanup datasets after testing on gpuCI
- PR #694 Replace the expensive cudaGetDeviceProperties call in triangle counting with cheaper cudaDeviceGetAttribute calls
- PR #701 Add option to filter datasets and tests when run from CI
- PR #715 Added new YML file for CUDA 10.2
- PR #719 Updated docs to remove CUDA 9.2 and add CUDA 10.2
- PR #720 Updated error messages
- PR #722 Refactor graph to remove gdf_column
- PR #723 Added notebook testing to gpuCI gpu build
- PR #734 Updated view_edge_list for Graph, added unrenumbering test, fixed column access issues
- PR #738 Move tests directory up a level
- PR #739 Updated Notebooks
- PR #740 added utility to extract paths from SSSP/BFS results
- PR #742 Rremove gdf column from jaccard
- PR #741 Added documentation for running and adding new benchmarks and shell script to automate
- PR #747 updated viewing of graph, datatypecasting and two hop neighbor unrenumbering for multi column
- PR #766 benchmark script improvements/refactorings: separate ETL steps, averaging, cleanup

## Bug Fixes
- PR #697 Updated versions in conda environments.
- PR #692 Add check after opening golden result files in C++ Katz Centrality tests.
- PR #702 Add libcypher include path to target_include_directories
- PR #716 Fixed bug due to disappearing get_column_data_ptr function in cudf
- PR #726 Fixed SSSP notebook issues in last cell
- PR #728 Temporary fix for dask attribute error issue
- PR #733 Fixed multi-column renumbering issues with indexes
- PR #746 Dask + Distributed 2.12.0+
- PR #753 ECG Error
- PR #758 Fix for graph comparison failure
- PR #761 Added flag to not treat deprecation warnings as errors, for now
- PR #771 Added unrenumbering in wcc and scc. Updated tests to compare vertices of largest component
- PR #774 Raise TypeError if a DiGraph is used with spectral*Clustering()

# cuGraph 0.12.0 (04 Feb 2020)

## New Features
- PR #628 Add (Di)Graph constructor from Multi(Di)Graph
- PR #630 Added ECG clustering
- PR #636 Added Multi-column renumbering support

## Improvements
- PR #640 remove gdf_column in sssp
- PR #629 get rid of gdf_column in pagerank
- PR #641 Add codeowners
- PR #646 Skipping all tests in test_bfs_bsp.py since SG BFS is not formally supported
- PR #652 Remove gdf_column in BFS
- PR #660 enable auto renumbering
- PR #664 Added support for Louvain early termination.
- PR #667 Drop `cython` from run requirements in conda recipe
- PR #666 Incorporate multicolumn renumbering in python graph class for Multi(Di)Graph
- PR #685 Avoid deep copy in index reset

## Bug Fixes
- PR #634 renumber vertex ids passed in analytics
- PR #649 Change variable names in wjaccard and woverlap to avoid exception
- PR #651 fix cudf error in katz wrapper and test nstart
- PR #663 Replaced use of cudf._lib.gdf_dtype_from_value based on cudf refactoring
- PR #670 Use cudf pandas version
- PR #672 fix snmg pagerank based on cudf Buffer changes
- PR #681 fix column length mismatch cudf issue
- PR #684 Deprecated cudf calls
- PR #686 Balanced cut fix
- PR #689 Check graph input type, disable Multi(Di)Graph, add cugraph.from_cudf_edgelist


# cuGraph 0.11.0 (11 Dec 2019)

## New Features
- PR #588 Python graph class and related changes
- PR #630 Adds ECG clustering functionality

## Improvements
- PR #569 Added exceptions
- PR #554 Upgraded namespace so that cugraph can be used for the API.
- PR #564 Update cudf type aliases
- PR #562 Remove pyarrow dependency so we inherit the one cudf uses
- PR #576 Remove adj list conversion automation from c++
- PR #587 API upgrade
- PR #585 Remove BUILD_ABI references from CI scripts
- PR #591 Adding initial GPU metrics to benchmark utils
- PR #599 Pregel BFS
- PR #601 add test for type conversion, edit createGraph_nvgraph
- PR #614 Remove unused CUDA conda labels
- PR #616 Remove c_ prefix
- PR #618 Updated Docs
- PR #619 Transition guide

## Bug Fixes
- PR #570 Temporarily disabling 2 DB tests
- PR #573 Fix pagerank test and symmetrize for cudf 0.11
- PR #574 dev env update
- PR #580 Changed hardcoded test output file to a generated tempfile file name
- PR #595 Updates to use the new RMM Python reinitialize() API
- PR #625 use destination instead of target when adding edgelist

# cuGraph 0.10.0 (16 Oct 2019)


## New Features
- PR #469 Symmetrize a COO
- PR #477 Add cuHornet as a submodule
- PR #483 Katz Centrality
- PR #524 Integrated libcypher-parser conda package into project.
- PR #493 Added C++ findMatches operator for OpenCypher query.
- PR #527 Add testing with asymmetric graph (where appropriate)
- PR #520 KCore and CoreNumber
- PR #496 Gunrock submodule + SM prelimis.
- PR #575 Added updated benchmark files that use new func wrapper pattern and asvdb

## Improvements
- PR #466 Add file splitting test; Update to reduce dask overhead
- PR #468 Remove unnecessary print statement
- PR #464 Limit initial RMM pool allocator size to 128mb so pytest can run in parallel
- PR #474 Add csv file writing, lazy compute - snmg pagerank
- PR #481 Run bfs on unweighted graphs when calling sssp
- PR #491 Use YYMMDD tag in nightly build
- PR #487 Add woverlap test, add namespace in snmg COO2CSR
- PR #531 Use new rmm python package

## Bug Fixes
- PR #458 Fix potential race condition in SSSP
- PR #471 Remove nvidia driver installation from ci/cpu/build.sh
- PR #473 Re-sync cugraph with cudf (cudf renamed the bindings directory to _lib).
- PR #480 Fixed DASK CI build script
- PR #478 Remove requirements and setup for pi
- PR #495 Fixed cuhornet and cmake for Turing cards
- PR #489 Handle negative vertex ids in renumber
- PR #519 Removed deprecated cusparse calls
- PR #522 Added the conda dev env file for 10.1
- PR #525 Update build scripts and YYMMDD tagging for nightly builds
- PR #548 Added missing cores documentation
- PR #556 Fixed recursive remote options for submodules
- PR #559 Added RMM init check so RMM free APIs are not called if not initialized


# cuGraph 0.9.0 (21 Aug 2019)

## New Features
- PR #361 Prototypes for cusort functions
- PR #357 Pagerank cpp API
- PR #366 Adds graph.degrees() function returning both in and out degree.
- PR #380 First implemention of cusort - SNMG key/value sorting
- PR #416 OpenCypher: Added C++ implementation of db_object class and assorted other classes
- PR #411 Integrate dask-cugraph in cugraph
- PR #411 Integrate dask-cugraph in cugraph #411
- PR #418 Update cusort to handle SNMG key-only sorting
- PR #423 Add Strongly Connected Components (GEMM); Weakly CC updates;
- PR #437 Streamline CUDA_REL environment variable
- PR #449 Fix local build generated file ownerships
- PR #454 Initial version of updated script to run benchmarks


## Improvements
- PR #353 Change snmg python wrapper in accordance to cpp api
- PR #362 Restructured python/cython directories and files.
- PR #365 Updates for setting device and vertex ids for snmg pagerank
- PR #383 Exposed MG pagerank solver parameters
- PR #399 Example Prototype of Strongly Connected Components using primitives
- PR #419 Version test
- PR #420 drop duplicates, remove print, compute/wait read_csv in pagerank.py
- PR #439 More efficient computation of number of vertices from edge list
- PR #445 Update view_edge_list, view_adj_list, and view_transposed_adj_list to return edge weights.
- PR #450 Add a multi-GPU section in cuGraph documentation.

## Bug Fixes
- PR #368 Bump cudf dependency versions for cugraph conda packages
- PR #354 Fixed bug in building a debug version
- PR #360 Fixed bug in snmg coo2csr causing intermittent test failures.
- PR #364 Fixed bug building or installing cugraph when conda isn't installed
- PR #375 Added a function to initialize gdf columns in cugraph #375
- PR #378 cugraph was unable to import device_of_gpu_pointer
- PR #384 Fixed bug in snmg coo2csr causing error in dask-cugraph tests.
- PR #382 Disabled vertex id check to allow Azure deployment
- PR #410 Fixed overflow error in SNMG COO2CSR
- PR #395 run omp_ge_num_threads in a parallel context
- PR #412 Fixed formatting issues in cuGraph documentation.
- PR #413 Updated python build instructions.
- PR #414 Add weights to wjaccrd.py
- PR #436 Fix Skip Test Functionality
- PR #438 Fix versions of packages in build script and conda yml
- PR #441 Import cudf_cpp.pxd instead of duplicating cudf definitions.
- PR #441 Removed redundant definitions of python dictionaries and functions.
- PR #442 Updated versions in conda environments.
- PR #442 Added except + to cython bindings to C(++) functions.
- PR #443 Fix accuracy loss issue for snmg pagerank
- PR #444 Fix warnings in strongly connected components
- PR #446 Fix permission for source (-x) and script (+x) files.
- PR #448 Import filter_unreachable
- PR #453 Re-sync cugraph with cudf (dependencies, type conversion & scatter functions).
- PR #463 Remove numba dependency and use the one from cudf

# cuGraph 0.8.0 (27 June 2019)

## New Features
- PR #287 SNMG power iteration step1
- PR #297 SNMG degree calculation
- PR #300 Personalized Page Rank
- PR #302 SNMG CSR Pagerank (cuda/C++)
- PR #315 Weakly Connected Components adapted from cuML (cuda/C++)
- PR #323 Add test skipping function to build.sh
- PR #308 SNMG python wrapper for pagerank
- PR #321 Added graph initialization functions for NetworkX compatibility.
- PR #332 Added C++ support for strings in renumbering function
- PR #325 Implement SSSP with predecessors (cuda/C++)
- PR #331 Python bindings and test for Weakly Connected Components.
- PR #339 SNMG COO2CSR (cuda/C++)
- PR #341 SSSP with predecessors (python) and function for filtering unreachable nodes in the traversal
- PR #348 Updated README for release

## Improvements
- PR #291 nvGraph is updated to use RMM instead of directly invoking cnmem functions.
- PR #286 Reorganized cugraph source directory
- PR #306 Integrated nvgraph to libcugraph.so (libnvgraph_rapids.so will not be built anymore).
- PR #306 Updated python test files to run pytest with all four RMM configurations.
- PR #321 Added check routines for input graph data vertex IDs and offsets (cugraph currently supports only 32-bit integers).
- PR #333 Various general improvements at the library level

## Bug Fixes
- PR #283 Automerge fix
- PR #291 Fixed a RMM memory allocation failure due to duplicate copies of cnmem.o
- PR #291 Fixed a cub CsrMV call error when RMM pool allocator is used.
- PR #306 Fixed cmake warnings due to library conflicts.
- PR #311 Fixed bug in SNMG degree causing failure for three gpus
- PR #309 Update conda build recipes
- PR #314 Added datasets to gitignore
- PR #322 Updates to accommodate new cudf include file locations
- PR #324 Fixed crash in WeakCC for larger graph and added adj matrix symmetry check
- PR #327 Implemented a temporary fix for the build failure due to gunrock updates.
- PR #345 Updated CMakeLists.txt to apply RUNPATH to transitive dependencies.
- PR #350 Configure Sphinx to render params correctly
- PR #359 Updates to remove libboost_system as a runtime dependency on libcugraph.so


# cuGraph 0.7.0 (10 May 2019)

## New Features
- PR #195 Added Graph.get_two_hop_neighbors() method
- PR #195 Updated Jaccard and Weighted Jaccard to accept lists of vertex pairs to compute for
- PR #202 Added methods to compute the overlap coefficient and weighted overlap coefficient
- PR #230 SNMG SPMV and helpers functions
- PR #210 Expose degree calculation kernel via python API
- PR #220 Added bindings for Nvgraph triangle counting
- PR #234 Added bindings for renumbering, modify renumbering to use RMM
- PR #246 Added bindings for subgraph extraction
- PR #250 Add local build script to mimic gpuCI
- PR #261 Add docs build script to cuGraph
- PR #301 Added build.sh script, updated CI scripts and documentation

## Improvements
- PR #157 Removed cudatoolkit dependency in setup.py
- PR #185 Update docs version
- PR #194 Open source nvgraph in cugraph repository #194
- PR #190 Added a copy option in graph creation
- PR #196 Fix typos in readme intro
- PR #207 mtx2csv script
- PR #203 Added small datasets directly in the repo
- PR #215 Simplified get_rapids_dataset_root_dir(), set a default value for the root dir
- PR #233 Added csv datasets and edited test to use cudf for reading graphs
- PR #247 Added some documentation for renumbering
- PR #252 cpp test upgrades for more convenient testing on large input
- PR #264 Add cudatoolkit conda dependency
- PR #267 Use latest release version in update-version CI script
- PR #270 Updated the README.md and CONTRIBUTING.md files
- PR #281 Updated README with algorithm list


## Bug Fixes
- PR #256 Add pip to the install, clean up conda instructions
- PR #253 Add rmm to conda configuration
- PR #226 Bump cudf dependencies to 0.7
- PR #169 Disable terminal output in sssp
- PR #191 Fix double upload bug
- PR #181 Fixed crash/rmm free error when edge values provided
- PR #193 Fixed segfault when egde values not provided
- PR #190 Fixed a memory reference counting error between cudf & cugraph
- PR #190 Fixed a language level warning (cython)
- PR #214 Removed throw exception from dtor in TC
- PR #211 Remove hardcoded dataset paths, replace with build var that can be overridden with an env var
- PR #206 Updated versions in conda envs
- PR #218 Update c_graph.pyx
- PR #224 Update erroneous comments in overlap_wrapper.pyx, woverlap_wrapper.pyx, test_louvain.py, and spectral_clustering.pyx
- PR #220 Fixed bugs in Nvgraph triangle counting
- PR #232 Fixed memory leaks in managing cudf columns.
- PR #236 Fixed issue with v0.7 nightly yml environment file.  Also updated the README to remove pip
- PR #239 Added a check to prevent a cugraph object to store two different graphs.
- PR #244 Fixed issue with nvgraph's subgraph extraction if the first vertex in the vertex list is not incident on an edge in the extracted graph
- PR #249 Fix oudated cuDF version in gpu/build.shi
- PR #262 Removed networkx conda dependency for both build and runtime
- PR #271 Removed nvgraph conda dependency
- PR #276 Removed libgdf_cffi import from bindings
- PR #288 Add boost as a conda dependency

# cuGraph 0.6.0 (22 Mar 2019)

## New Features

- PR #73 Weighted Jaccard bindings
- PR #41 RMAT graph bindings
- PR #43 Louvain binings
- PR #44 SSSP bindings
- PR #47 BSF bindings
- PR #53 New Repo structure
- PR #67 RMM Integration with rmm as as submodule
- PR #82 Spectral Clustering bindings
- PR #82 Clustering metrics binding
- PR #85 Helper functions on python Graph object
- PR #106 Add gpu/build.sh file for gpuCI

## Improvements

- PR #50 Reorganize directory structure to match cuDF
- PR #85 Deleted setup.py and setup.cfg which had been replaced
- PR #95 Code clean up
- PR #96 Relocated mmio.c and mmio.h (external files) to thirdparty/mmio
- PR #97 Updated python tests to speed them up
- PR #100 Added testing for returned vertex and edge identifiers
- PR #105 Updated python code to follow PEP8 (fixed flake8 complaints)
- PR #121 Cleaned up READEME file
- PR #130 Update conda build recipes
- PR #144 Documentation for top level functions

## Bug Fixes

- PR #48 ABI Fixes
- PR #72 Bug fix for segfault issue getting transpose from adjacency list
- PR #105 Bug fix for memory leaks and python test failures
- PR #110 Bug fix for segfault calling Louvain with only edge list
- PR #115 Fixes for changes in cudf 0.6, pick up RMM from cudf instead of thirdpary
- PR #116 Added netscience.mtx dataset to datasets.tar.gz
- PR #120 Bug fix for segfault calling spectral clustering with only edge list
- PR #123 Fixed weighted Jaccard to assume the input weights are given as a cudf.Series
- PR #152 Fix conda package version string
- PR #160 Added additional link directory to support building on CentOS-7
- PR #221 Moved two_hop_neighbors.cuh to src folder to prevent it being installed
- PR #223 Fixed compiler warning in cpp/src/cugraph.cu
- PR #284 Commented out unit test code that fails due to a cudf bug


# cuGraph 0.5.0 (28 Jan 2019)<|MERGE_RESOLUTION|>--- conflicted
+++ resolved
@@ -47,11 +47,8 @@
 - PR #880 Remove remaining gdf_column references
 - PR #891 A few gdf_column stragglers
 - PR #893 Add external_repositories dir and raft symlink to .gitignore
-<<<<<<< HEAD
 - PR #897 Remove RMM ALLOC calls
-=======
 - PR #899 Update include paths to remove deleted cudf headers
->>>>>>> 08422703
 
 ## Bug Fixes
 - PR #763 Update RAPIDS conda dependencies to v0.14
