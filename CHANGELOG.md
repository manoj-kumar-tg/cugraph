--- conflicted
+++ resolved
@@ -5,11 +5,8 @@
 ## Improvements
 - PR #764 Updated sssp and bfs with GraphCSR, removed gdf_column, added nullptr weights test for sssp
 - PR #765 Remove gdf_column from connected components
-<<<<<<< HEAD
 - PR #781 Fix compiler argument syntax for ccache
-=======
 - PR #793 Fix legacy cudf imports/cimports
->>>>>>> 8fbddd45
 
 ## Bug Fixes
 - PR #763 Update RAPIDS conda dependencies to v0.14
