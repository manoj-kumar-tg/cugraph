--- conflicted
+++ resolved
@@ -45,14 +45,11 @@
 - PR #1007 Add tolerance support to MG Pagerank and fix
 - PR #1009 Update benchmarks script to include requirements used
 - PR #1014 Fix benchmarks script variable name
-<<<<<<< HEAD
-- PR #1020 Updated Louvain to honor max_level, ECG now calls Louvain for 1 level, then full run.
-=======
 - PR #1019 Remove deprecated CUDA library calls
 - PR #1024 Updated condata environment YML files
 - PR #1026 update chunksize for mnmg, remove files and unused code
 - PR #1028 Update benchmarks script to use ASV_LABEL
->>>>>>> 8e3ee853
+- PR #1020 Updated Louvain to honor max_level, ECG now calls Louvain for 1 level, then full run.
 
 ## Bug Fixes
 - PR #936 Update Force Atlas 2 doc and wrapper
@@ -65,10 +62,7 @@
 - PR #1012 Fix Local build script README
 - PR #1017 Fix more mg bugs
 - PR #1022 Fix support for using a cudf.DataFrame with a MG graph
-<<<<<<< HEAD
-=======
 - PR #1027 Fix documentation
->>>>>>> 8e3ee853
 
 # cuGraph 0.14.0 (03 Jun 2020)
 
