--- conflicted
+++ resolved
@@ -4,11 +4,8 @@
 - PR #1245 Add functions to add pandas and numpy compatibility
 - PR #1260 Add katz_centrality mnmg wrapper
 - PR #1264 CuPy sparse matrix input support for WCC, SCC, SSSP, and BFS
-<<<<<<< HEAD
-- PR #1274 Add generic from_edgelist() API
-=======
 - PR #1265 Implement Hungarian Algorithm
->>>>>>> cf941641
+- PR #1274 Add generic from_edgelist() and from_adjlist() APIs
 
 ## Improvements
 - PR #1227 Pin cmake policies to cmake 3.17 version
