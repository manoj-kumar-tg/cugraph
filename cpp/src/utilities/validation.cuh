--- conflicted
+++ resolved
@@ -22,11 +22,6 @@
 #include <cuda_runtime_api.h>
 
 #include <thrust/sort.h>
-<<<<<<< HEAD
-=======
-#include <cudf/types.hpp>
-#include "nvgraph_error_utils.h"
->>>>>>> d5fbbf88
 
 namespace cugraph {
 namespace detail {
