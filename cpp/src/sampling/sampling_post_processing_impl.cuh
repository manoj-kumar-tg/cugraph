--- conflicted
+++ resolved
@@ -167,16 +167,6 @@
                   "Invalid input arguments: current implementation assumes that the number of "
                   "unique labels is no larger than std::numeric_limits<uint32_t>::max().");
 
-<<<<<<< HEAD
-  // FIXME figure out a version of this condition that still allows empty batches
-  /*
-  CUGRAPH_EXPECTS(!edgelist_label_offsets || std::get<1>(*edgelist_label_offsets) > 0,
-                  "Invlaid input arguments: there should be 1 or more labels if "
-                  "edgelist_label_offsets.has_value() is true.");
-  */
-
-=======
->>>>>>> e4544b66
   CUGRAPH_EXPECTS(
     !edgelist_label_offsets.has_value() ||
       (std::get<0>(*edgelist_label_offsets).size() == std::get<1>(*edgelist_label_offsets) + 1),
