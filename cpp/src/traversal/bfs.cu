--- conflicted
+++ resolved
@@ -491,11 +491,7 @@
   if (handle.comms_initialized() && !mg_batch) {
     CUGRAPH_EXPECTS(sp_counters == nullptr,
                     "BFS Traversal shortest path is not supported in MG path");
-<<<<<<< HEAD
-    opg::bfs<VT, ET, WT>(handle, graph, distances, predecessors, start_vertex);
-=======
     mg::bfs<VT, ET, WT>(handle, graph, distances, predecessors, start_vertex);
->>>>>>> 8e3ee853
   } else {
     VT number_of_vertices = graph.number_of_vertices;
     ET number_of_edges    = graph.number_of_edges;
