/*
 * Copyright (c) 2019, NVIDIA CORPORATION.
 *
 * Licensed under the Apache License, Version 2.0 (the "License");
 * you may not use this file except in compliance with the License.
 * You may obtain a copy of the License at
 *
 *     http://www.apache.org/licenses/LICENSE-2.0
 *
 * Unless required by applicable law or agreed to in writing, software
 * distributed under the License is distributed on an "AS IS" BASIS,
 * WITHOUT WARRANTIES OR CONDITIONS OF ANY KIND, either express or implied.
 * See the License for the specific language governing permissions and
 * limitations under the License.
 */

/**
 * ---------------------------------------------------------------------------*
 * @brief Core Number implementation
 *
 * @file core_number.cu
 * --------------------------------------------------------------------------*/

#include <cugraph.h>
#include "utilities/error_utils.h"
#include <Hornet.hpp>
#include <Static/CoreNumber/CoreNumber.cuh>
#include <rmm_utils.h>
#include <nvgraph_gdf.h>

gdf_error core_number_impl(gdf_graph *graph,
                          int *core_number) {
  using HornetGraph = hornet::gpu::HornetStatic<int>;
  using HornetInit  = hornet::HornetInit<int>;
  using CoreNumber  = hornets_nest::CoreNumberStatic;
  HornetInit init(graph->numberOfVertices, graph->adjList->indices->size,
      static_cast<int*>(graph->adjList->offsets->data),
      static_cast<int*>(graph->adjList->indices->data));
  HornetGraph hnt(init, hornet::DeviceType::DEVICE);
  CoreNumber cn(hnt, core_number);
  cn.run();
  return GDF_SUCCESS;
}

gdf_error gdf_core_number(gdf_graph *graph,
                          gdf_column *core_number) {
<<<<<<< HEAD
  GDF_REQUIRE(graph->adjList != nullptr, GDF_INVALID_API_CALL);
  GDF_REQUIRE(graph->adjList->offsets->dtype == GDF_INT32, GDF_UNSUPPORTED_DTYPE);
  GDF_REQUIRE(graph->adjList->indices->dtype == GDF_INT32, GDF_UNSUPPORTED_DTYPE);
  GDF_REQUIRE(core_number->dtype == GDF_INT32, GDF_UNSUPPORTED_DTYPE);
  GDF_REQUIRE(core_number->size == graph->numberOfVertices, GDF_COLUMN_SIZE_MISMATCH);
=======
  CUGRAPH_EXPECTS(graph->adjList != nullptr || graph->edgeList != nullptr, "Invalid API parameter");
  gdf_error err = gdf_add_adj_list(graph);
  if (err != GDF_SUCCESS)
    return err;
  CUGRAPH_EXPECTS(graph->adjList->offsets->dtype == GDF_INT32, "Unsupported data type");
  CUGRAPH_EXPECTS(graph->adjList->indices->dtype == GDF_INT32, "Unsupported data type");
  CUGRAPH_EXPECTS(core_number->dtype == GDF_INT32, "Unsupported data type");
  CUGRAPH_EXPECTS(core_number->size == graph->numberOfVertices, "Column size mismatch");
>>>>>>> 82ee5b39

  return core_number_impl(graph, static_cast<int*>(core_number->data));
}

struct FilterEdges {
  int k;
  int* core_number;

  FilterEdges(int _k, thrust::device_ptr<int> core_num) :
    k(_k), core_number(core_num.get()) {}

  template <typename T>
  __host__ __device__
    bool operator()(T t) {
      int src = thrust::get<0>(t);
      int dst = thrust::get<1>(t);
      return (core_number[src] >= k) && (core_number[dst] >= k);
    }
};

template <typename WT>
gdf_error extract_edges(
    gdf_graph *i_graph,
    gdf_graph *o_graph,
    thrust::device_ptr<int> c_ptr,
    int k,
    int filteredEdgeCount) {
  cudaStream_t stream{nullptr};

  //Allocate output columns
  o_graph->edgeList = new gdf_edge_list;
  o_graph->edgeList->src_indices = new gdf_column;
  o_graph->edgeList->dest_indices = new gdf_column;

  bool hasData = (i_graph->edgeList->edge_data != nullptr);

  //Allocate underlying memory for output columns
  int *o_src, *o_dst, *o_wgt;
  ALLOC_TRY((void**)&o_src, sizeof(int) * filteredEdgeCount, stream);
  ALLOC_TRY((void**)&o_dst, sizeof(int) * filteredEdgeCount, stream);

  int *i_src = static_cast<int*>(i_graph->edgeList->src_indices->data);
  int *i_dst = static_cast<int*>(i_graph->edgeList->dest_indices->data);
  WT  *i_wgt = nullptr;

  gdf_column_view(o_graph->edgeList->src_indices, o_src,
      nullptr, filteredEdgeCount, GDF_INT32);
  gdf_column_view(o_graph->edgeList->dest_indices, o_dst,
      nullptr, filteredEdgeCount, GDF_INT32);

  //Set pointers and allocate memory/columns in case input graph has edge_data
  if (hasData) {
    o_graph->edgeList->edge_data   = new gdf_column;
    ALLOC_TRY((void**)&o_wgt, sizeof(WT)  * filteredEdgeCount, stream);
    i_wgt = static_cast<WT*>(i_graph->edgeList->edge_data->data);
    gdf_column_view(o_graph->edgeList->edge_data,   o_wgt,
        nullptr, filteredEdgeCount, i_graph->edgeList->edge_data->dtype);
  }

  gdf_size_type nE = i_graph->edgeList->src_indices->size;

  //If an edge satisfies k-core conditions i.e. core_num[src] and core_num[dst]
  //are both greater than or equal to k, copy it to the output graph
  if (hasData) {
    auto inEdge = thrust::make_zip_iterator(thrust::make_tuple(
          thrust::device_pointer_cast(i_src),
          thrust::device_pointer_cast(i_dst),
          thrust::device_pointer_cast(i_wgt)));
    auto outEdge = thrust::make_zip_iterator(thrust::make_tuple(
          thrust::device_pointer_cast(o_src),
          thrust::device_pointer_cast(o_dst),
          thrust::device_pointer_cast(o_wgt)));
    auto ptr = thrust::copy_if(rmm::exec_policy(stream)->on(stream),
        inEdge, inEdge + nE,
        outEdge,
        FilterEdges(k, c_ptr));
    if ((ptr - outEdge) != filteredEdgeCount) { return GDF_CUDA_ERROR; }
  } else {
    auto inEdge = thrust::make_zip_iterator(thrust::make_tuple(
          thrust::device_pointer_cast(i_src),
          thrust::device_pointer_cast(i_dst)));
    auto outEdge = thrust::make_zip_iterator(thrust::make_tuple(
          thrust::device_pointer_cast(o_src),
          thrust::device_pointer_cast(o_dst)));
    auto ptr = thrust::copy_if(rmm::exec_policy(stream)->on(stream),
        inEdge, inEdge + nE,
        outEdge,
        FilterEdges(k, c_ptr));
    if ((ptr - outEdge) != filteredEdgeCount) { return GDF_CUDA_ERROR; }
  }

  return GDF_SUCCESS;
}

//Extract a subgraph from in_graph (with or without weights)
//to out_graph based on whether edges in in_graph satisfy kcore
//conditions.
//i.e. All edges (s,d,w) in in_graph are copied over to out_graph
//if core_num[s] and core_num[d] are greater than or equal to k.
gdf_error extract_subgraph(gdf_graph *in_graph,
                           gdf_graph *out_graph,
                           int * vid,
                           int * core_num,
                           int k,
                           gdf_size_type len,
                           gdf_size_type nV) {
  cudaStream_t stream{nullptr};

  rmm::device_vector<int> c;
  thrust::device_ptr<int> c_ptr = thrust::device_pointer_cast(core_num);
  //We cannot assume that the user provided core numbers per vertex will be in
  //order. Therefore, they need to be reordered by the vertex ids in a temporary
  //array.
  c.resize(nV, 0);
  thrust::device_ptr<int> v_ptr = thrust::device_pointer_cast(vid);
  thrust::scatter(rmm::exec_policy(stream)->on(stream),
      c_ptr, c_ptr + len,
      v_ptr, c.begin());
  c_ptr = thrust::device_pointer_cast(c.data().get());

  gdf_error err = gdf_add_edge_list(in_graph);
  thrust::device_ptr<int> src =
    thrust::device_pointer_cast(static_cast<int*>(in_graph->edgeList->src_indices->data));
  thrust::device_ptr<int> dst =
    thrust::device_pointer_cast(static_cast<int*>(in_graph->edgeList->dest_indices->data));

  //Count number of edges in the input graph that satisfy kcore conditions
  //i.e. core_num[src] and core_num[dst] are both greater than or equal to k
  gdf_size_type nE = in_graph->edgeList->src_indices->size;
  auto edge = thrust::make_zip_iterator(thrust::make_tuple(src, dst));
  int filteredEdgeCount = thrust::count_if(rmm::exec_policy(stream)->on(stream),
      edge, edge + nE, FilterEdges(k, c_ptr));

  //Extract the relevant edges that have satisfied k-core conditions and put them in the output graph
  if (in_graph->edgeList->edge_data != nullptr) {
    switch (in_graph->edgeList->edge_data->dtype) {
      case GDF_FLOAT32:   return extract_edges<float> (in_graph, out_graph, c_ptr, k, filteredEdgeCount);
      case GDF_FLOAT64:   return extract_edges<double>(in_graph, out_graph, c_ptr, k, filteredEdgeCount);
      default: return GDF_UNSUPPORTED_DTYPE;
    }
  }
  else {
    return extract_edges<float> (in_graph, out_graph, c_ptr, k, filteredEdgeCount);
  }
}

gdf_error gdf_k_core(gdf_graph *in_graph,
                     int k,
                     gdf_column *vertex_id,
                     gdf_column *core_number,
                     gdf_graph *out_graph) {
<<<<<<< HEAD
  GDF_REQUIRE(out_graph != nullptr && in_graph != nullptr, GDF_INVALID_API_CALL);
  gdf_size_type nV = in_graph->numberOfVertices;

  GDF_REQUIRE((vertex_id != nullptr) && (core_number != nullptr), GDF_INVALID_API_CALL);
  GDF_REQUIRE(vertex_id->dtype == GDF_INT32, GDF_UNSUPPORTED_DTYPE);
  GDF_REQUIRE(core_number->dtype == GDF_INT32, GDF_UNSUPPORTED_DTYPE);
  GDF_REQUIRE(core_number->size == vertex_id->size, GDF_INVALID_API_CALL);
  GDF_REQUIRE(core_number->size == nV, GDF_INVALID_API_CALL);
  GDF_REQUIRE(k >= 0, GDF_INVALID_API_CALL);
=======
  CUGRAPH_EXPECTS(out_graph != nullptr && in_graph != nullptr, "Invalid API parameter");
  CUGRAPH_TRY(gdf_add_adj_list(in_graph));
  gdf_size_type nV = in_graph->numberOfVertices;
  CUGRAPH_EXPECTS(in_graph->adjList->offsets->dtype == GDF_INT32, "Unsupported data type");
  CUGRAPH_EXPECTS(in_graph->adjList->indices->dtype == GDF_INT32, "Unsupported data type");
  CUGRAPH_EXPECTS((vertex_id != nullptr) && (core_number != nullptr), "Invalid API parameter");
  CUGRAPH_EXPECTS(vertex_id->dtype == GDF_INT32, "Unsupported data type");
  CUGRAPH_EXPECTS(core_number->dtype == GDF_INT32, "Unsupported data type");
  CUGRAPH_EXPECTS(core_number->size == vertex_id->size, "Invalid API parameter");
  CUGRAPH_EXPECTS(core_number->size == nV, "Invalid API parameter");
  CUGRAPH_EXPECTS(k >= 0, "Invalid API parameter");
>>>>>>> 82ee5b39

  int * vertex_identifier_ptr = static_cast<int*>(vertex_id->data);
  int * core_number_ptr = static_cast<int*>(core_number->data);
  gdf_size_type vLen = vertex_id->size;

<<<<<<< HEAD
  gdf_error err = extract_subgraph(in_graph, out_graph,
=======
  CUGRAPH_TRY(extract_subgraph(in_graph, out_graph,
>>>>>>> 82ee5b39
      vertex_identifier_ptr, core_number_ptr,
      k, vLen, nV));
  return GDF_SUCCESS;
}<|MERGE_RESOLUTION|>--- conflicted
+++ resolved
@@ -44,22 +44,12 @@
 
 gdf_error gdf_core_number(gdf_graph *graph,
                           gdf_column *core_number) {
-<<<<<<< HEAD
-  GDF_REQUIRE(graph->adjList != nullptr, GDF_INVALID_API_CALL);
-  GDF_REQUIRE(graph->adjList->offsets->dtype == GDF_INT32, GDF_UNSUPPORTED_DTYPE);
-  GDF_REQUIRE(graph->adjList->indices->dtype == GDF_INT32, GDF_UNSUPPORTED_DTYPE);
-  GDF_REQUIRE(core_number->dtype == GDF_INT32, GDF_UNSUPPORTED_DTYPE);
-  GDF_REQUIRE(core_number->size == graph->numberOfVertices, GDF_COLUMN_SIZE_MISMATCH);
-=======
-  CUGRAPH_EXPECTS(graph->adjList != nullptr || graph->edgeList != nullptr, "Invalid API parameter");
-  gdf_error err = gdf_add_adj_list(graph);
-  if (err != GDF_SUCCESS)
-    return err;
+
+  CUGRAPH_EXPECTS(graph->adjList != nullptr, "Invalid API parameter");
   CUGRAPH_EXPECTS(graph->adjList->offsets->dtype == GDF_INT32, "Unsupported data type");
   CUGRAPH_EXPECTS(graph->adjList->indices->dtype == GDF_INT32, "Unsupported data type");
   CUGRAPH_EXPECTS(core_number->dtype == GDF_INT32, "Unsupported data type");
   CUGRAPH_EXPECTS(core_number->size == graph->numberOfVertices, "Column size mismatch");
->>>>>>> 82ee5b39
 
   return core_number_impl(graph, static_cast<int*>(core_number->data));
 }
@@ -211,19 +201,8 @@
                      gdf_column *vertex_id,
                      gdf_column *core_number,
                      gdf_graph *out_graph) {
-<<<<<<< HEAD
-  GDF_REQUIRE(out_graph != nullptr && in_graph != nullptr, GDF_INVALID_API_CALL);
-  gdf_size_type nV = in_graph->numberOfVertices;
-
-  GDF_REQUIRE((vertex_id != nullptr) && (core_number != nullptr), GDF_INVALID_API_CALL);
-  GDF_REQUIRE(vertex_id->dtype == GDF_INT32, GDF_UNSUPPORTED_DTYPE);
-  GDF_REQUIRE(core_number->dtype == GDF_INT32, GDF_UNSUPPORTED_DTYPE);
-  GDF_REQUIRE(core_number->size == vertex_id->size, GDF_INVALID_API_CALL);
-  GDF_REQUIRE(core_number->size == nV, GDF_INVALID_API_CALL);
-  GDF_REQUIRE(k >= 0, GDF_INVALID_API_CALL);
-=======
+
   CUGRAPH_EXPECTS(out_graph != nullptr && in_graph != nullptr, "Invalid API parameter");
-  CUGRAPH_TRY(gdf_add_adj_list(in_graph));
   gdf_size_type nV = in_graph->numberOfVertices;
   CUGRAPH_EXPECTS(in_graph->adjList->offsets->dtype == GDF_INT32, "Unsupported data type");
   CUGRAPH_EXPECTS(in_graph->adjList->indices->dtype == GDF_INT32, "Unsupported data type");
@@ -233,17 +212,12 @@
   CUGRAPH_EXPECTS(core_number->size == vertex_id->size, "Invalid API parameter");
   CUGRAPH_EXPECTS(core_number->size == nV, "Invalid API parameter");
   CUGRAPH_EXPECTS(k >= 0, "Invalid API parameter");
->>>>>>> 82ee5b39
 
   int * vertex_identifier_ptr = static_cast<int*>(vertex_id->data);
   int * core_number_ptr = static_cast<int*>(core_number->data);
   gdf_size_type vLen = vertex_id->size;
 
-<<<<<<< HEAD
-  gdf_error err = extract_subgraph(in_graph, out_graph,
-=======
   CUGRAPH_TRY(extract_subgraph(in_graph, out_graph,
->>>>>>> 82ee5b39
       vertex_identifier_ptr, core_number_ptr,
       k, vLen, nV));
   return GDF_SUCCESS;
