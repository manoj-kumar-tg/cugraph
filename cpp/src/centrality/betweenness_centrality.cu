--- conflicted
+++ resolved
@@ -31,11 +31,7 @@
 namespace gunrock {
 
 template <typename VT, typename ET, typename WT, typename result_t>
-<<<<<<< HEAD
-void betweenness_centrality(experimental::GraphCSRView<VT,ET,WT> const &graph,
-=======
-void betweenness_centrality(experimental::GraphCSR<VT, ET, WT> const &graph,
->>>>>>> 8c6070c4
+void betweenness_centrality(experimental::GraphCSRView<VT, ET, WT> const &graph,
                             result_t *result,
                             bool normalize,
                             VT const *sample_seeds    = nullptr,
@@ -112,11 +108,7 @@
 }  // namespace gunrock
 
 template <typename VT, typename ET, typename WT, typename result_t>
-<<<<<<< HEAD
-void betweenness_centrality(experimental::GraphCSRView<VT,ET,WT> const &graph,
-=======
-void betweenness_centrality(experimental::GraphCSR<VT, ET, WT> const &graph,
->>>>>>> 8c6070c4
+void betweenness_centrality(experimental::GraphCSRView<VT, ET, WT> const &graph,
                             result_t *result,
                             bool normalize,
                             bool endpoints,
@@ -136,17 +128,13 @@
   gunrock::betweenness_centrality(graph, result, normalize);
 }
 
-<<<<<<< HEAD
-template void betweenness_centrality<int, int, float, float>(experimental::GraphCSRView<int,int,float> const &, float*, bool, bool, float const *, int, int const *);
-=======
 template void betweenness_centrality<int, int, float, float>(
-  experimental::GraphCSR<int, int, float> const &,
+  experimental::GraphCSRView<int, int, float> const &,
   float *,
   bool,
   bool,
   float const *,
   int,
   int const *);
->>>>>>> 8c6070c4
 
 }  // namespace cugraph