--- conflicted
+++ resolved
@@ -31,12 +31,8 @@
 namespace detail {
 namespace {
 template <typename VT, typename ET, typename WT, typename result_t>
-<<<<<<< HEAD
-void betweenness_centrality_impl(GraphCSRView<VT, ET, WT> const &graph,
-=======
 void betweenness_centrality_impl(raft::handle_t const &handle,
-                                 experimental::GraphCSRView<VT, ET, WT> const &graph,
->>>>>>> 7a4898af
+                                 GraphCSRView<VT, ET, WT> const &graph,
                                  result_t *result,
                                  bool normalize,
                                  bool endpoints,
@@ -57,12 +53,8 @@
 }
 
 template <typename VT, typename ET, typename WT, typename result_t>
-<<<<<<< HEAD
-void edge_betweenness_centrality_impl(GraphCSRView<VT, ET, WT> const &graph,
-=======
 void edge_betweenness_centrality_impl(raft::handle_t const &handle,
-                                      experimental::GraphCSRView<VT, ET, WT> const &graph,
->>>>>>> 7a4898af
+                                      GraphCSRView<VT, ET, WT> const &graph,
                                       result_t *result,
                                       bool normalize,
                                       WT const *weight,
@@ -403,12 +395,8 @@
 }  // namespace detail
 
 template <typename VT, typename ET, typename WT, typename result_t>
-<<<<<<< HEAD
-void betweenness_centrality(GraphCSRView<VT, ET, WT> const &graph,
-=======
 void betweenness_centrality(raft::handle_t const &handle,
-                            experimental::GraphCSRView<VT, ET, WT> const &graph,
->>>>>>> 7a4898af
+                            GraphCSRView<VT, ET, WT> const &graph,
                             result_t *result,
                             bool normalize,
                             bool endpoints,
@@ -421,16 +409,8 @@
 }
 
 template void betweenness_centrality<int, int, float, float>(
-<<<<<<< HEAD
-  GraphCSRView<int, int, float> const &, float *, bool, bool, float const *, int, int const *);
-template void betweenness_centrality<int, int, double, double>(
-  GraphCSRView<int, int, double> const &, double *, bool, bool, double const *, int, int const *);
-
-template <typename VT, typename ET, typename WT, typename result_t>
-void edge_betweenness_centrality(GraphCSRView<VT, ET, WT> const &graph,
-=======
   raft::handle_t const &handle,
-  experimental::GraphCSRView<int, int, float> const &,
+  GraphCSRView<int, int, float> const &,
   float *,
   bool,
   bool,
@@ -439,7 +419,7 @@
   int const *);
 template void betweenness_centrality<int, int, double, double>(
   raft::handle_t const &handle,
-  experimental::GraphCSRView<int, int, double> const &,
+  GraphCSRView<int, int, double> const &,
   double *,
   bool,
   bool,
@@ -449,8 +429,7 @@
 
 template <typename VT, typename ET, typename WT, typename result_t>
 void edge_betweenness_centrality(raft::handle_t const &handle,
-                                 experimental::GraphCSRView<VT, ET, WT> const &graph,
->>>>>>> 7a4898af
+                                 GraphCSRView<VT, ET, WT> const &graph,
                                  result_t *result,
                                  bool normalize,
                                  WT const *weight,
@@ -461,13 +440,8 @@
 }
 
 template void edge_betweenness_centrality<int, int, float, float>(
-<<<<<<< HEAD
-  GraphCSRView<int, int, float> const &, float *, bool, float const *, int, int const *);
-template void edge_betweenness_centrality<int, int, double, double>(
-  GraphCSRView<int, int, double> const &, double *, bool, double const *, int, int const *);
-=======
   raft::handle_t const &handle,
-  experimental::GraphCSRView<int, int, float> const &,
+  GraphCSRView<int, int, float> const &,
   float *,
   bool,
   float const *,
@@ -475,11 +449,10 @@
   int const *);
 template void edge_betweenness_centrality<int, int, double, double>(
   raft::handle_t const &handle,
-  experimental::GraphCSRView<int, int, double> const &,
+  GraphCSRView<int, int, double> const &,
   double *,
   bool,
   double const *,
   int,
   int const *);
->>>>>>> 7a4898af
 }  // namespace cugraph