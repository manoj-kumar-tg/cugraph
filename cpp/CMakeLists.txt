#=============================================================================
# Copyright 2018 BlazingDB, Inc.
#     Copyright 2018 Percy Camilo Triveño Aucahuasi <percy@blazingdb.com>
#
# Licensed under the Apache License, Version 2.0 (the "License");
# you may not use this file except in compliance with the License.
# You may obtain a copy of the License at
#
#     http://www.apache.org/licenses/LICENSE-2.0
#
# Unless required by applicable law or agreed to in writing, software
# distributed under the License is distributed on an "AS IS" BASIS,
# WITHOUT WARRANTIES OR CONDITIONS OF ANY KIND, either express or implied.
# See the License for the specific language governing permissions and
# limitations under the License.
#=============================================================================
cmake_minimum_required(VERSION 3.12 FATAL_ERROR)

project(cuGraph VERSION 0.8.0 LANGUAGES C CXX CUDA)

###################################################################################################
# - cmake modules ---------------------------------------------------------------------------------
include(FeatureSummary)
include(CheckIncludeFiles)
include(CheckLibraryExists)
include(CTest)

###################################################################################################
# - compiler options ------------------------------------------------------------------------------

set(CMAKE_CXX_STANDARD 14)
set(CMAKE_C_COMPILER $ENV{CC})
set(CMAKE_CXX_COMPILER $ENV{CXX})
set(CMAKE_CXX_STANDARD_REQUIRED ON)

set(CMAKE_CUDA_STANDARD 14)
set(CMAKE_CUDA_STANDARD_REQUIRED ON)

###################################################################################################
###   C++ ABI changes.
###
###   By default, cugraph builds with the new C++ ABI.  In order to insure that thirdparty
###   applications build with the properly setting (specifically RMM) we need to set
###   the CMAKE_CXX11_ABI flag appropriately.
###
###   If a user wants to build with the OLD ABI, then they need to define CMAKE_CXX11_ABI
###   to be OFF (typically on the cmake command line).
###
###   This block of code will configure the old ABI if the flag is set to OFF and
###   do nothing (the default behavior of the C++14 compiler).
###
option(CMAKE_CXX11_ABI "Enable the GLIBCXX11 ABI" ON)

if(CMAKE_CXX11_ABI)
    message(STATUS "cuGraph: Enabling the GLIBCXX11 ABI")
else()
    message(STATUS "cuGraph: Disabling the GLIBCXX11 ABI")
    set(CMAKE_C_FLAGS "${CMAKE_C_FLAGS} -D_GLIBCXX_USE_CXX11_ABI=0")
    set(CMAKE_CXX_FLAGS "${CMAKE_CXX_FLAGS} -D_GLIBCXX_USE_CXX11_ABI=0")
    set(CMAKE_CUDA_FLAGS "${CMAKE_CUDA_FLAGS} -Xcompiler -D_GLIBCXX_USE_CXX11_ABI=0")
endif(CMAKE_CXX11_ABI)

###################################################################################################

#set(CUDA_USE_STATIC_CUDA_RUNTIME OFF CACHE INTERNAL "")

#find_package(CUDA)
#set_package_properties(
#    CUDA PROPERTIES TYPE REQUIRED
#    PURPOSE "NVIDIA CUDA® parallel computing platform and programming model."
#    URL "https://developer.nvidia.com/cuda-zone")

#if(CUDA_FOUND)
#    message(STATUS "CUDA ${CUDA_VERSION} found in ${CUDA_TOOLKIT_ROOT_DIR}")

#    set(CUDA_NVCC_FLAGS ${CUDA_NVCC_FLAGS};-std=c++11;--expt-extended-lambda; -Xcompiler -rdynamic -lineinfo)
#    # Suppress SHFL warnings caused by modern GPU.
#    # TODO: remove this when modern GPU is removed or fixed to use shfl_sync
#    set(CUDA_NVCC_FLAGS ${CUDA_NVCC_FLAGS}; -Wno-deprecated-declarations; -Xptxas --disable-warnings)
#    # set warnings as errors
#    set(CUDA_NVCC_FLAGS ${CUDA_NVCC_FLAGS};-Werror cross-execution-space-call;-Xcompiler -Wall,-Wno-error=sign-compare)

#    message(STATUS "CUDA_NVCC_FLAGS: ${CUDA_NVCC_FLAGS}")
#else()
#    message(FATAL_ERROR "CUDA not found, please check your settings.")
#endif()

message(STATUS "Using C++ standard: c++${CMAKE_CXX_STANDARD}")

set(CMAKE_MODULE_PATH "${CMAKE_CURRENT_SOURCE_DIR}/cmake/Modules/" ${CMAKE_MODULE_PATH})
message(STATUS "CMAKE_MODULE_PATH:" "${CMAKE_MODULE_PATH}")

#IF(CUDA_VERSION_MAJOR GREATER 7)
#    set(CUDA_NVCC_FLAGS ${CUDA_NVCC_FLAGS};-gencode;arch=compute_60,code=sm_60)
#ENDIF(CUDA_VERSION_MAJOR GREATER 7)

#IF(CUDA_VERSION_MAJOR GREATER 8)
#    set(CUDA_NVCC_FLAGS ${CUDA_NVCC_FLAGS};-gencode;arch=compute_70,code=sm_70)
#ENDIF(CUDA_VERSION_MAJOR GREATER 8)

#IF(CMAKE_BUILD_TYPE MATCHES DEBUG)
#    set(CUDA_NVCC_FLAGS ${CUDA_NVCC_FLAGS};-g;-G;-lineinfo)
#ENDIF(CMAKE_BUILD_TYPE MATCHES DEBUG)


if(CMAKE_COMPILER_IS_GNUCXX)
    set(CMAKE_CXX_FLAGS "${CMAKE_CXX_FLAGS} -Werror")
endif(CMAKE_COMPILER_IS_GNUCXX)
	
# Keith testing space
set(CMAKE_CUDA_FLAGS "${CMAKE_CUDA_FLAGS} -gencode=arch=compute_60,code=sm_60")
set(CMAKE_CUDA_FLAGS "${CMAKE_CUDA_FLAGS} -gencode=arch=compute_70,code=sm_70 -gencode=arch=compute_70,code=compute_70")
	
set(CMAKE_CUDA_FLAGS "${CMAKE_CUDA_FLAGS} --expt-extended-lambda -Xcompiler -rdynamic -lineinfo")
set(CMAKE_CUDA_FLAGS "${CMAKE_CUDA_FLAGS} -Werror cross-execution-space-call -Wno-deprecated-declarations -Xptxas --disable-warnings")
set(CMAKE_CUDA_FLAGS "${CMAKE_CUDA_FLAGS} -Wno-deprecated-declarations -Xptxas --disable-warnings")
set(CMAKE_CUDA_FLAGS "${CMAKE_CUDA_FLAGS} -Werror cross-execution-space-call -Xcompiler -Wall,-Wno-error=sign-compare,-Wno-error=unused-but-set-variable")
	
# Debug options
if(CMAKE_BUILD_TYPE MATCHES Debug)
    message(STATUS "Building with debugging flags")
    set(CMAKE_CUDA_FLAGS "${CMAKE_CUDA_FLAGS} -g -G -lineinfo")
endif(CMAKE_BUILD_TYPE MATCHES Debug)
	
message(STATUS "CMAKE_CUDA_FLAGS: ${CMAKE_CUDA_FLAGS}")


###################################################################################################
# - cmake custom modules --------------------------------------------------------------------------
include(ConfigureGoogleTest)

# speedup build time by avoiding features that are not exposed
set(NVGRAPH_LIGHT True)
# build nvgraph
include(ConfigureNvgraph)

###################################################################################################
# - Find and add different modules and supporting repos -------------------------------------------
find_package(Boost REQUIRED)

find_package(OpenMP)
if (OPENMP_FOUND)
    set (CMAKE_C_FLAGS "${CMAKE_C_FLAGS} ${OpenMP_C_FLAGS}")
    set (CMAKE_CXX_FLAGS "${CMAKE_CXX_FLAGS} ${OpenMP_CXX_FLAGS}")
    set(CMAKE_CUDA_FLAGS "${CMAKE_CUDA_FLAGS} -Xcompiler ${OpenMP_CXX_FLAGS}")
    set (CMAKE_EXE_LINKER_FLAGS "${CMAKE_EXE_LINKER_FLAGS} ${OpenMP_EXE_LINKER_FLAGS}")
endif()

find_package(Git QUIET)
if(EXISTS "${CMAKE_CURRENT_BINARY_DIR}/gunrock/")
    execute_process(COMMAND ${GIT_EXECUTABLE} log  -1 --pretty=format:"%ad" --date=format:%Y%m%d%H%M%S OUTPUT_VARIABLE LATEST_COMMIT_DATE WORKING_DIRECTORY "${CMAKE_CURRENT_BINARY_DIR}/gunrock/")
    set(REQUIRED_COMMIT_DATE "\"20181011022038\"")
    if(${REQUIRED_COMMIT_DATE} STRGREATER ${LATEST_COMMIT_DATE})
        execute_process(COMMAND ${GIT_EXECUTABLE} checkout master "${CMAKE_CURRENT_BINARY_DIR}/gunrock/")
        execute_process(COMMAND ${GIT_EXECUTABLE} pull WORKING_DIRECTORY "${CMAKE_CURRENT_BINARY_DIR}/gunrock/")
    endif()
else()
    execute_process(COMMAND ${GIT_EXECUTABLE} clone --recursive  https://github.com/gunrock/gunrock "${CMAKE_CURRENT_BINARY_DIR}/gunrock/")
endif()

###################################################################################################
# - add cudf --------------------------------------------------------------------------------------
find_path(CUDF_INCLUDE "cudf"
          HINTS "$ENV{CUDF_ROOT}/include"
                "$ENV{CONDA_PREFIX}/include")

find_library(CUDF_LIBRARY "cudf"
             HINTS "$ENV{CUDF_ROOT}/lib"
                   "$ENV{CONDA_PREFIX}/lib")

add_library(cudf SHARED IMPORTED)
if (CUDF_INCLUDE AND CUDF_LIBRARY)
    set_target_properties( cudf PROPERTIES IMPORTED_LOCATION ${CUDF_LIBRARY})
    message(STATUS "GDF found in ${CUDF_LIBRARY}")
endif (CUDF_INCLUDE AND CUDF_LIBRARY)

###################################################################################################
# - add rmm --------------------------------------------------------------------------------------
find_path(RMM_INCLUDE "rmm"
          HINTS "$ENV{CUDF_ROOT}/include"
                "$ENV{CONDA_PREFIX}/include")

find_library(RMM_LIBRARY "rmm"
             HINTS "$ENV{CUDF_ROOT}/lib"
                   "$ENV{CONDA_PREFIX}/lib")

add_library(rmm SHARED IMPORTED)
if (RMM_INCLUDE AND RMM_LIBRARY)
    set_target_properties( rmm PROPERTIES IMPORTED_LOCATION ${RMM_LIBRARY})
    message(STATUS "RMM found in ${RMM_LIBRARY}")
endif (RMM_INCLUDE AND RMM_LIBRARY)

###################################################################################################
# - add nvgraph -----------------------------------------------------------------------------------

find_path(NVGRAPH_INCLUDE "nvgraph"
      HINTS "$ENV{CONDA_PREFIX}/include")
find_library(NVGRAPH_LIBRARY "nvgraph_rapids"
         HINTS "$ENV{CONDA_PREFIX}/lib")

add_library( nvgraph SHARED IMPORTED)
if (NVGRAPH_INCLUDE AND NVGRAPH_LIBRARY)
    set_target_properties( nvgraph PROPERTIES IMPORTED_LOCATION ${NVGRAPH_LIBRARY})
    message(STATUS "nvgraph found in ${NVGRAPH_LIBRARY}")
endif (NVGRAPH_INCLUDE AND NVGRAPH_LIBRARY)

###################################################################################################
# - include paths ---------------------------------------------------------------------------------
include_directories(
    "${CMAKE_CURRENT_SOURCE_DIR}/include" 
    "${CMAKE_CURRENT_SOURCE_DIR}/src"
    "${CMAKE_CURRENT_SOURCE_DIR}/external/cub"
    "${CMAKE_CUDA_TOOLKIT_INCLUDE_DIRECTORIES}" 
    "${CUDF_INCLUDE}"
    "${NVGRAPH_INCLUDE}"
    "${CMAKE_CURRENT_BINARY_DIR}/gunrock/"
    "${CMAKE_CURRENT_BINARY_DIR}/gunrock/externals/moderngpu/include"
    "${CMAKE_CURRENT_BINARY_DIR}/gunrock/externals/cub"
    ${Boost_INCLUDE_DIRS}
)

###################################################################################################
# - library paths ---------------------------------------------------------------------------------

link_directories("${CMAKE_CUDA_IMPLICIT_LINK_DIRECTORIES}" # CMAKE_CUDA_IMPLICIT_LINK_DIRECTORIES is an undocumented/unsupported variable containing the link directories for nvcc
                 "${CMAKE_BINARY_DIR}/lib"
                 "${GTEST_LIBRARY_DIR}")

###################################################################################################
# - library targets -------------------------------------------------------------------------------
add_library(cugraph SHARED
    src/utilities/grmat.cu
    src/utilities/degree.cu
    src/utilities/cusparse_helper.cu
    src/structure/cugraph.cu
    src/link_analysis/pagerank.cu
    src/traversal/bfs.cu
    src/link_prediction/jaccard.cu
    src/link_prediction/overlap.cu
    src/converters/nvgraph.cu
    src/converters/renumber.cu
    src/community/nvgraph_gdf.cu
    src/traversal/nvgraph_sssp.cu
    src/traversal/two_hop_neighbors.cu
    src/snmg/blas/spmv.cu
<<<<<<< HEAD
    src/snmg/link_analysis/pagerank.cu
=======
    src/snmg/degree/degree.cu
    src/snmg/utils.cu
>>>>>>> d4888872
    ${CMAKE_CURRENT_BINARY_DIR}/gunrock/gunrock/util/test_utils.cu
    ${CMAKE_CURRENT_BINARY_DIR}/gunrock/gunrock/util/error_utils.cu
    ${CMAKE_CURRENT_BINARY_DIR}/gunrock/gunrock/util/misc_utils.cu
    ${CMAKE_CURRENT_BINARY_DIR}/gunrock/externals/moderngpu/src/mgpucontext.cu
    ${CMAKE_CURRENT_BINARY_DIR}/gunrock/externals/moderngpu/src/mgpuutil.cpp
    ${CMAKE_CURRENT_BINARY_DIR}/gunrock/gunrock/util/gitsha1.c
)

option(BUILD_TESTS "Configure CMake to build tests" OFF)

###################################################################################################
# - link libraries --------------------------------------------------------------------------------

target_link_libraries(cugraph cudart cuda cudf ${Boost_LIBRARIES} rmm cusparse)

# Command to symlink files into the build directory
add_custom_command(  # link the include directory
    OUTPUT include
    COMMAND ${CMAKE_COMMAND} -E create_symlink ${CMAKE_CURRENT_SOURCE_DIR}/include include
    DEPENDS ${CMAKE_CURRENT_SOURCE_DIR}/include)

# Configure the C++ tests
###################################################################################################
# - add gtest -------------------------------------------------------------------------------------
find_package(GTest QUIET)
set_package_properties(GTest PROPERTIES TYPE OPTIONAL
    PURPOSE "Google C++ Testing Framework (Google Test)."
    URL "https://github.com/google/googletest")


###################################################################################################
# - Generate the Tests -------------------------------------------------------------------------------
if(GTEST_FOUND)
    message(STATUS "Google C++ Testing Framework (Google Test) found in ${GTEST_ROOT}")
    include_directories(${GTEST_INCLUDE_DIRS})
    add_subdirectory(${CMAKE_CURRENT_SOURCE_DIR}/src/tests)
else()
    message(AUTHOR_WARNING "Google C++ Testing Framework (Google Test) not found: automated tests are disabled.")
endif()


###################################################################################################
# - install targets -------------------------------------------------------------------------------
install(TARGETS cugraph LIBRARY DESTINATION lib)
install(DIRECTORY include/ DESTINATION include/cugraph)

# Print the project summary
feature_summary(WHAT ALL INCLUDE_QUIET_PACKAGES FATAL_ON_MISSING_REQUIRED_PACKAGES)<|MERGE_RESOLUTION|>--- conflicted
+++ resolved
@@ -243,12 +243,10 @@
     src/traversal/nvgraph_sssp.cu
     src/traversal/two_hop_neighbors.cu
     src/snmg/blas/spmv.cu
-<<<<<<< HEAD
     src/snmg/link_analysis/pagerank.cu
-=======
+    src/utilities/cusparse_helper.cu
+    src/snmg/utils.cu
     src/snmg/degree/degree.cu
-    src/snmg/utils.cu
->>>>>>> d4888872
     ${CMAKE_CURRENT_BINARY_DIR}/gunrock/gunrock/util/test_utils.cu
     ${CMAKE_CURRENT_BINARY_DIR}/gunrock/gunrock/util/error_utils.cu
     ${CMAKE_CURRENT_BINARY_DIR}/gunrock/gunrock/util/misc_utils.cu
