--- conflicted
+++ resolved
@@ -164,16 +164,6 @@
 
 ###################################################################################################
 # - add nvgraph -----------------------------------------------------------------------------------
-<<<<<<< HEAD
-if(NVG_PLUGIN)
-    find_library(NVGRAPH_LIBRARY "nvgraph_st"
-             HINTS "$ENV{NVGRAPH_ROOT}/lib"
-                   "$ENV{CONDA_PREFIX}/lib")
-    find_path(NVGRAPH_INCLUDE "nvgraph"
-             HINTS "$ENV{NVGRAPH_ROOT}/include"
-                   "$ENV{CONDA_PREFIX}/include")
-endif()
-=======
 find_path(NVGRAPH_INCLUDE "nvgraph"
       HINTS "$ENV{NVGRAPH_ROOT}/include"
             "$ENV{CONDA_PREFIX}/include")
@@ -186,7 +176,6 @@
     set_target_properties( nvgraph PROPERTIES IMPORTED_LOCATION ${NVGRAPH_LIBRARY})
     message(STATUS "nvgraph found in ${NVGRAPH_LIBRARY}")
 endif (NVGRAPH_INCLUDE AND NVGRAPH_LIBRARY)
->>>>>>> fc27f711
 
 ###################################################################################################
 # - include paths ---------------------------------------------------------------------------------
